# Etiquette for pull requests

## As an author

Submitting pull requests in EDC should be done while adhering to a couple of simple rules.

- Familiarize yourself
  with [coding style](styleguide.md), [architectural patterns](docs/development/coding-principles.md) and
  other contribution guidelines.
- No surprise PRs please. Before you submit a PR, open a discussion or an issue outlining your planned work and give
  people time to comment. It may even be advisable to contact committers using the `@mention` feature. Unsolicited PRs
  may get ignored or rejected.
<<<<<<< HEAD
- Create your working branch in your fork of TractusX-EDC, and create the PR against the upstream `main` branch
=======
- Create your working branch in your fork of Tractus-X EDC, and create the PR against the upstream `main` branch
>>>>>>> 568c5b74
- Create focused PRs: your work should be focused on one particular feature or bug. Do not create broad-scoped PRs that
  solve multiple issues as reviewers may reject those PR bombs outright.
- Provide a clear description and motivation in the PR description in GitHub. This makes the reviewer's life much
  easier. It is also helpful to outline the broad changes that were made, e.g. "Changes the schema of XYZ-Entity:
  the `age` field changed from `long` to `String`".
- If you introduce new 3rd party dependencies, be sure to note them in the PR description and explain why they are
  necessary.
- Stick to the established code style, please refer to the [styleguide document](styleguide.md).
- All tests should be green, especially when your PR is in `"Ready for review"`
- Mark PRs as `"Ready for review"` only when you're prepared to defend your work. By that time you have completed your
  work and shouldn't need to push any more commits other than to incorporate review comments.
- Merge conflicts should be resolved by squashing all commits on the PR branch, rebasing onto `main` and
  force-pushing. Do this when your PR is ready to review.
- If you require a reviewer's input while it's still in draft, please contact the designated reviewer using
  the `@mention` feature and let them know what you'd like them to look at.
- Request a review from one of the committers. Requesting a review from anyone else is still possible, and
  sometimes may be advisable, but only committers can merge PRs, so be sure to include them early on.
- Re-request reviews after all remarks have been adopted. This helps reviewers track their work in GitHub.
- If you disagree with a committer's remarks, feel free to object and argue, but if no agreement is reached, you'll have
  to either accept the decision or withdraw your PR.
- Be civil and objective. No foul language, insulting or otherwise abusive language will be tolerated.
- The PR titles must follow [Conventional Commits](https://www.conventionalcommits.org/en/v1.0.0/).
  - The title must follow the format as `<type>(<optional scope>): <description>`.
    `build`, `chore`, `ci`, `docs`, `feat`, `fix`, `perf`, `refactor`, `revert`, `style`, `test` are allowed for
    the `<type>`.
  - The length must be kept under 80 characters.

## As a reviewer

- Please complete reviews within two business days or delegate to another committer, removing yourself as a reviewer.
- If you have been requested as reviewer, but cannot do the review for any reason (lack of time or expertise in a
  particular area, etc.) please comment that in the PR and remove yourself as a reviewer, suggesting a stand-in.
  The [code owners document](CODEOWNERS) should help with that.
- Don't be overly pedantic.
- Don't argue basic principles (code style, architectural decisions, etc.)
- Use the `suggestion` feature of GitHub for small/simple changes.
- The following could serve you as a review checklist:
  - no unnecessary dependencies in `build.gradle.kts`
  - sensible unit tests, prefer unit tests over integration tests wherever possible (test runtime). Also check the
    usage of test tags.
  - code style
  - simplicity and "uncluttered-ness" of the code
  - overall focus of the PR
- Don't just wave through any PR. Please take the time to look at them carefully.
- Be civil and objective. No foul language, insulting or otherwise abusive language will be tolerated. The goal is to
  _encourage_ contributions.

## The technical committers (as of April 05, 2023)

<<<<<<< HEAD
Main committers for the TractusX-EDC project:
=======
Main committers for the Tractus-X EDC project:
>>>>>>> 568c5b74

- @paullatzelsperger
- @florianrusch-zf

Alternatively, the following Tractus-X committers can also step in:

- @SebastianBezold<|MERGE_RESOLUTION|>--- conflicted
+++ resolved
@@ -10,11 +10,7 @@
 - No surprise PRs please. Before you submit a PR, open a discussion or an issue outlining your planned work and give
   people time to comment. It may even be advisable to contact committers using the `@mention` feature. Unsolicited PRs
   may get ignored or rejected.
-<<<<<<< HEAD
-- Create your working branch in your fork of TractusX-EDC, and create the PR against the upstream `main` branch
-=======
 - Create your working branch in your fork of Tractus-X EDC, and create the PR against the upstream `main` branch
->>>>>>> 568c5b74
 - Create focused PRs: your work should be focused on one particular feature or bug. Do not create broad-scoped PRs that
   solve multiple issues as reviewers may reject those PR bombs outright.
 - Provide a clear description and motivation in the PR description in GitHub. This makes the reviewer's life much
@@ -64,11 +60,7 @@
 
 ## The technical committers (as of April 05, 2023)
 
-<<<<<<< HEAD
-Main committers for the TractusX-EDC project:
-=======
 Main committers for the Tractus-X EDC project:
->>>>>>> 568c5b74
 
 - @paullatzelsperger
 - @florianrusch-zf

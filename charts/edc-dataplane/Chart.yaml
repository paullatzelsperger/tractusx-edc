--- conflicted
+++ resolved
@@ -27,13 +27,8 @@
   EDC Data-Plane - The Eclipse DataSpaceConnector data layer with responsibility of transferring and receiving data streams
 home: https://github.com/eclipse-tractusx/tractusx-edc/tree/main/charts/edc-dataplane
 type: application
-<<<<<<< HEAD
-appVersion: "0.3.1"
-version: 0.3.1
-=======
 appVersion: "0.3.2"
 version: 0.3.2
->>>>>>> e0d89139
 deprecated: true
 maintainers: []
 sources:

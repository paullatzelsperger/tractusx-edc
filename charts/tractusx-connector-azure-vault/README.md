# tractusx-connector-azure-vault

![Version: 0.4.1](https://img.shields.io/badge/Version-0.4.1-informational?style=flat-square) ![Type: application](https://img.shields.io/badge/Type-application-informational?style=flat-square) ![AppVersion: 0.4.1](https://img.shields.io/badge/AppVersion-0.4.1-informational?style=flat-square)

A Helm chart for Tractus-X Eclipse Data Space Connector. The connector deployment consists of two runtime consists of a
Control Plane and a Data Plane. Note that _no_ external dependencies such as a PostgreSQL database and Azure KeyVault are included.

This chart is intended for use with an _existing_ PostgreSQL database and an _existing_ Azure KeyVault.

**Homepage:** <https://github.com/eclipse-tractusx/tractusx-edc/tree/main/charts/tractusx-connector>

This chart uses Azure KeyVault, which is expected to contain the following secrets on application start:

- `daps-cert`: contains the x509 certificate of the connector.
- `daps-key`: the private key of the x509 certificate
- `aes-keys`: a 128bit, 256bit or 512bit string used to encrypt data. Must be stored in base64 format.

These must be obtained from a DAPS instance, the process of which is out of the scope of this document. Alternatively,
self-signed certificates can be used for testing:

```shell
openssl req -newkey rsa:2048 -new -nodes -x509 -days 3650 -keyout daps.key -out daps.cert -subj "/CN=test"
export DAPS_KEY="$(cat daps.key)"
export DAPS_CERT="$(cat daps.cert)"
```

## Launching the application

The following requirements must be met before launching the application:

- Write access to an Azure KeyVault instance is required to run this chart
- Secrets are seeded in advance
- The vault's client id, client secret, tenant id and vault name (not the url!) are known

Please also consider using [this example configuration](https://github.com/eclipse-tractusx/tractusx-edc/blob/main/edc-tests/deployment/src/main/resources/helm/tractusx-connector-azure-vault-test.yaml)
to launch the application.
Combined, run this shell command to start the in-memory Tractus-X EDC runtime:

```shell
helm repo add tractusx-edc https://eclipse-tractusx.github.io/charts/dev
helm install my-release tractusx-edc/tractusx-connector-azure-vault --version 0.4.1 \
     -f <path-to>/tractusx-connector-azure-vault-test.yaml \
     --set vault.azure.name=$AZURE_VAULT_NAME \
     --set vault.azure.client=$AZURE_CLIENT_ID \
     --set vault.azure.secret=$AZURE_CLIENT_SECRET \
     --set vault.azure.tenant=$AZURE_TENANT_ID
```

Note that `DAPS_CERT` contains the x509 certificate, `DAPS_KEY` contains the private key.

## Source Code

* <https://github.com/eclipse-tractusx/tractusx-edc/tree/main/charts/tractusx-connector>

## Requirements

| Repository | Name | Version |
|------------|------|---------|
| file://./subcharts/omejdn | daps(daps) | 0.0.1 |
| https://charts.bitnami.com/bitnami | postgresql(postgresql) | 12.1.6 |

## Values

| Key | Type | Default | Description |
|-----|------|---------|-------------|
| backendService.httpProxyTokenReceiverUrl | string | `""` |  |
| controlplane.affinity | object | `{}` |  |
| controlplane.autoscaling.enabled | bool | `false` | Enables [horizontal pod autoscaling](https://kubernetes.io/docs/tasks/run-application/horizontal-pod-autoscale/https://kubernetes.io/docs/tasks/run-application/horizontal-pod-autoscale/) |
| controlplane.autoscaling.maxReplicas | int | `100` | Maximum replicas if resource consumption exceeds resource threshholds |
| controlplane.autoscaling.minReplicas | int | `1` | Minimal replicas if resource consumption falls below resource threshholds |
| controlplane.autoscaling.targetCPUUtilizationPercentage | int | `80` | targetAverageUtilization of cpu provided to a pod |
| controlplane.autoscaling.targetMemoryUtilizationPercentage | int | `80` | targetAverageUtilization of memory provided to a pod |
| controlplane.businessPartnerValidation.log.agreementValidation | bool | `true` |  |
| controlplane.debug.enabled | bool | `false` |  |
| controlplane.debug.port | int | `1044` |  |
| controlplane.debug.suspendOnStart | bool | `false` |  |
| controlplane.endpoints | object | `{"control":{"path":"/control","port":8083},"default":{"path":"/api","port":8080},"management":{"authKey":"","path":"/management","port":8081},"metrics":{"path":"/metrics","port":9090},"observability":{"insecure":true,"path":"/observability","port":8085},"protocol":{"path":"/api/v1/dsp","port":8084}}` | endpoints of the control plane |
| controlplane.endpoints.control | object | `{"path":"/control","port":8083}` | control api, used for internal control calls. can be added to the internal ingress, but should probably not |
| controlplane.endpoints.control.path | string | `"/control"` | path for incoming api calls |
| controlplane.endpoints.control.port | int | `8083` | port for incoming api calls |
| controlplane.endpoints.default | object | `{"path":"/api","port":8080}` | default api for health checks, should not be added to any ingress |
| controlplane.endpoints.default.path | string | `"/api"` | path for incoming api calls |
| controlplane.endpoints.default.port | int | `8080` | port for incoming api calls |
| controlplane.endpoints.management | object | `{"authKey":"","path":"/management","port":8081}` | data management api, used by internal users, can be added to an ingress and must not be internet facing |
| controlplane.endpoints.management.authKey | string | `""` | authentication key, must be attached to each 'X-Api-Key' request header |
| controlplane.endpoints.management.path | string | `"/management"` | path for incoming api calls |
| controlplane.endpoints.management.port | int | `8081` | port for incoming api calls |
| controlplane.endpoints.metrics | object | `{"path":"/metrics","port":9090}` | metrics api, used for application metrics, must not be internet facing |
| controlplane.endpoints.metrics.path | string | `"/metrics"` | path for incoming api calls |
| controlplane.endpoints.metrics.port | int | `9090` | port for incoming api calls |
| controlplane.endpoints.observability | object | `{"insecure":true,"path":"/observability","port":8085}` | observability api with unsecured access, must not be internet facing |
| controlplane.endpoints.observability.insecure | bool | `true` | allow or disallow insecure access, i.e. access without authentication |
| controlplane.endpoints.observability.path | string | `"/observability"` | observability api, provides /health /readiness and /liveness endpoints |
| controlplane.endpoints.observability.port | int | `8085` | port for incoming API calls |
| controlplane.endpoints.protocol | object | `{"path":"/api/v1/dsp","port":8084}` | ids api, used for inter connector communication and must be internet facing |
| controlplane.endpoints.protocol.path | string | `"/api/v1/dsp"` | path for incoming api calls |
| controlplane.endpoints.protocol.port | int | `8084` | port for incoming api calls |
| controlplane.env | object | `{}` |  |
| controlplane.envConfigMapNames | list | `[]` |  |
| controlplane.envSecretNames | list | `[]` |  |
| controlplane.envValueFrom | object | `{}` |  |
| controlplane.image.pullPolicy | string | `"IfNotPresent"` | [Kubernetes image pull policy](https://kubernetes.io/docs/concepts/containers/images/#image-pull-policy) to use |
| controlplane.image.repository | string | `""` | Which derivate of the control plane to use. when left empty the deployment will select the correct image automatically |
| controlplane.image.tag | string | `""` | Overrides the image tag whose default is the chart appVersion |
| controlplane.ingresses[0].annotations | object | `{}` | Additional ingress annotations to add |
| controlplane.ingresses[0].certManager.clusterIssuer | string | `""` | If preset enables certificate generation via cert-manager cluster-wide issuer |
| controlplane.ingresses[0].certManager.issuer | string | `""` | If preset enables certificate generation via cert-manager namespace scoped issuer |
| controlplane.ingresses[0].className | string | `""` | Defines the [ingress class](https://kubernetes.io/docs/concepts/services-networking/ingress/#ingress-class)  to use |
| controlplane.ingresses[0].enabled | bool | `false` |  |
| controlplane.ingresses[0].endpoints | list | `["protocol"]` | EDC endpoints exposed by this ingress resource |
| controlplane.ingresses[0].hostname | string | `"edc-control.local"` | The hostname to be used to precisely map incoming traffic onto the underlying network service |
| controlplane.ingresses[0].tls | object | `{"enabled":false,"secretName":""}` | TLS [tls class](https://kubernetes.io/docs/concepts/services-networking/ingress/#tls) applied to the ingress resource |
| controlplane.ingresses[0].tls.enabled | bool | `false` | Enables TLS on the ingress resource |
| controlplane.ingresses[0].tls.secretName | string | `""` | If present overwrites the default secret name |
| controlplane.ingresses[1].annotations | object | `{}` | Additional ingress annotations to add |
| controlplane.ingresses[1].certManager.clusterIssuer | string | `""` | If preset enables certificate generation via cert-manager cluster-wide issuer |
| controlplane.ingresses[1].certManager.issuer | string | `""` | If preset enables certificate generation via cert-manager namespace scoped issuer |
| controlplane.ingresses[1].className | string | `""` | Defines the [ingress class](https://kubernetes.io/docs/concepts/services-networking/ingress/#ingress-class)  to use |
| controlplane.ingresses[1].enabled | bool | `false` |  |
| controlplane.ingresses[1].endpoints | list | `["management","control"]` | EDC endpoints exposed by this ingress resource |
| controlplane.ingresses[1].hostname | string | `"edc-control.intranet"` | The hostname to be used to precisely map incoming traffic onto the underlying network service |
| controlplane.ingresses[1].tls | object | `{"enabled":false,"secretName":""}` | TLS [tls class](https://kubernetes.io/docs/concepts/services-networking/ingress/#tls) applied to the ingress resource |
| controlplane.ingresses[1].tls.enabled | bool | `false` | Enables TLS on the ingress resource |
| controlplane.ingresses[1].tls.secretName | string | `""` | If present overwrites the default secret name |
| controlplane.initContainers | list | `[]` |  |
| controlplane.internationalDataSpaces.catalogId | string | `"TXDC-Catalog"` |  |
| controlplane.internationalDataSpaces.curator | string | `""` |  |
| controlplane.internationalDataSpaces.description | string | `"Tractus-X Eclipse IDS Data Space Connector"` |  |
| controlplane.internationalDataSpaces.id | string | `"TXDC"` |  |
| controlplane.internationalDataSpaces.maintainer | string | `""` |  |
| controlplane.internationalDataSpaces.title | string | `""` |  |
| controlplane.livenessProbe.enabled | bool | `true` | Whether to enable kubernetes [liveness-probe](https://kubernetes.io/docs/tasks/configure-pod-container/configure-liveness-readiness-startup-probes/) |
| controlplane.livenessProbe.failureThreshold | int | `6` | when a probe fails kubernetes will try 6 times before giving up |
| controlplane.livenessProbe.initialDelaySeconds | int | `30` | seconds to wait before performing the first liveness check |
| controlplane.livenessProbe.periodSeconds | int | `10` | this fields specifies that kubernetes should perform a liveness check every 10 seconds |
| controlplane.livenessProbe.successThreshold | int | `1` | number of consecutive successes for the probe to be considered successful after having failed |
| controlplane.livenessProbe.timeoutSeconds | int | `5` | number of seconds after which the probe times out |
| controlplane.logging | string | `".level=INFO\norg.eclipse.edc.level=ALL\nhandlers=java.util.logging.ConsoleHandler\njava.util.logging.ConsoleHandler.formatter=java.util.logging.SimpleFormatter\njava.util.logging.ConsoleHandler.level=ALL\njava.util.logging.SimpleFormatter.format=[%1$tY-%1$tm-%1$td %1$tH:%1$tM:%1$tS] [%4$-7s] %5$s%6$s%n"` | configuration of the [Java Util Logging Facade](https://docs.oracle.com/javase/7/docs/technotes/guides/logging/overview.html) |
| controlplane.nodeSelector | object | `{}` |  |
| controlplane.opentelemetry | string | `"otel.javaagent.enabled=false\notel.javaagent.debug=false"` | configuration of the [Open Telemetry Agent](https://opentelemetry.io/docs/instrumentation/java/automatic/agent-config/) to collect and expose metrics |
| controlplane.podAnnotations | object | `{}` | additional annotations for the pod |
| controlplane.podLabels | object | `{}` | additional labels for the pod |
| controlplane.podSecurityContext | object | `{"fsGroup":10001,"runAsGroup":10001,"runAsUser":10001,"seccompProfile":{"type":"RuntimeDefault"}}` | The [pod security context](https://kubernetes.io/docs/tasks/configure-pod-container/security-context/#set-the-security-context-for-a-pod) defines privilege and access control settings for a Pod within the deployment |
| controlplane.podSecurityContext.fsGroup | int | `10001` | The owner for volumes and any files created within volumes will belong to this guid |
| controlplane.podSecurityContext.runAsGroup | int | `10001` | Processes within a pod will belong to this guid |
| controlplane.podSecurityContext.runAsUser | int | `10001` | Runs all processes within a pod with a special uid |
| controlplane.podSecurityContext.seccompProfile.type | string | `"RuntimeDefault"` | Restrict a Container's Syscalls with seccomp |
| controlplane.readinessProbe.enabled | bool | `true` | Whether to enable kubernetes [readiness-probes](https://kubernetes.io/docs/tasks/configure-pod-container/configure-liveness-readiness-startup-probes/) |
| controlplane.readinessProbe.failureThreshold | int | `6` | when a probe fails kubernetes will try 6 times before giving up |
| controlplane.readinessProbe.initialDelaySeconds | int | `30` | seconds to wait before performing the first readiness check |
| controlplane.readinessProbe.periodSeconds | int | `10` | this fields specifies that kubernetes should perform a readiness check every 10 seconds |
| controlplane.readinessProbe.successThreshold | int | `1` | number of consecutive successes for the probe to be considered successful after having failed |
| controlplane.readinessProbe.timeoutSeconds | int | `5` | number of seconds after which the probe times out |
| controlplane.replicaCount | int | `1` |  |
| controlplane.resources | object | `{}` | [resource management](https://kubernetes.io/docs/concepts/configuration/manage-resources-containers/) for the container |
| controlplane.securityContext.allowPrivilegeEscalation | bool | `false` | Controls [Privilege Escalation](https://kubernetes.io/docs/concepts/security/pod-security-policy/#privilege-escalation) enabling setuid binaries changing the effective user ID |
| controlplane.securityContext.capabilities.add | list | `[]` | Specifies which capabilities to add to issue specialized syscalls |
| controlplane.securityContext.capabilities.drop | list | `["ALL"]` | Specifies which capabilities to drop to reduce syscall attack surface |
| controlplane.securityContext.readOnlyRootFilesystem | bool | `true` | Whether the root filesystem is mounted in read-only mode |
| controlplane.securityContext.runAsNonRoot | bool | `true` | Requires the container to run without root privileges |
| controlplane.securityContext.runAsUser | int | `10001` | The container's process will run with the specified uid |
| controlplane.service.annotations | object | `{}` |  |
| controlplane.service.type | string | `"ClusterIP"` | [Service type](https://kubernetes.io/docs/concepts/services-networking/service/#publishing-services-service-types) to expose the running application on a set of Pods as a network service. |
| controlplane.tolerations | list | `[]` |  |
| controlplane.url.ids | string | `""` | Explicitly declared url for reaching the ids api (e.g. if ingresses not used) |
| controlplane.volumeMounts | list | `[]` | declare where to mount [volumes](https://kubernetes.io/docs/concepts/storage/volumes/) into the container |
| controlplane.volumes | list | `[]` | [volume](https://kubernetes.io/docs/concepts/storage/volumes/) directories |
| customLabels | object | `{}` |  |
| daps.clientId | string | `""` |  |
| daps.connectors[0].attributes.referringConnector | string | `"http://sokrates-controlplane/BPNSOKRATES"` |  |
| daps.connectors[0].certificate | string | `""` |  |
| daps.connectors[0].id | string | `"E7:07:2D:74:56:66:31:F0:7B:10:EA:B6:03:06:4C:23:7F:ED:A6:65:keyid:E7:07:2D:74:56:66:31:F0:7B:10:EA:B6:03:06:4C:23:7F:ED:A6:65"` |  |
| daps.connectors[0].name | string | `"sokrates"` |  |
| daps.fullnameOverride | string | `"daps"` |  |
| daps.paths.jwks | string | `"/jwks.json"` |  |
| daps.paths.token | string | `"/token"` |  |
| daps.url | string | `""` |  |
| dataplane.affinity | object | `{}` |  |
| dataplane.autoscaling.enabled | bool | `false` | Enables [horizontal pod autoscaling](https://kubernetes.io/docs/tasks/run-application/horizontal-pod-autoscale/https://kubernetes.io/docs/tasks/run-application/horizontal-pod-autoscale/) |
| dataplane.autoscaling.maxReplicas | int | `100` | Maximum replicas if resource consumption exceeds resource threshholds |
| dataplane.autoscaling.minReplicas | int | `1` | Minimal replicas if resource consumption falls below resource threshholds |
| dataplane.autoscaling.targetCPUUtilizationPercentage | int | `80` | targetAverageUtilization of cpu provided to a pod |
| dataplane.autoscaling.targetMemoryUtilizationPercentage | int | `80` | targetAverageUtilization of memory provided to a pod |
| dataplane.aws.accessKeyId | string | `""` |  |
| dataplane.aws.endpointOverride | string | `""` |  |
| dataplane.aws.secretAccessKey | string | `""` |  |
| dataplane.debug.enabled | bool | `false` |  |
| dataplane.debug.port | int | `1044` |  |
| dataplane.debug.suspendOnStart | bool | `false` |  |
| dataplane.endpoints.control.path | string | `"/api/dataplane/control"` |  |
| dataplane.endpoints.control.port | int | `8083` |  |
| dataplane.endpoints.default.path | string | `"/api"` |  |
| dataplane.endpoints.default.port | int | `8080` |  |
| dataplane.endpoints.metrics.path | string | `"/metrics"` |  |
| dataplane.endpoints.metrics.port | int | `9090` |  |
| dataplane.endpoints.observability.insecure | bool | `true` | allow or disallow insecure access, i.e. access without authentication |
| dataplane.endpoints.observability.path | string | `"/observability"` | observability api, provides /health /readiness and /liveness endpoints |
| dataplane.endpoints.observability.port | int | `8085` | port for incoming API calls |
| dataplane.endpoints.proxy.path | string | `"/proxy"` |  |
| dataplane.endpoints.proxy.port | int | `8186` |  |
| dataplane.endpoints.public.path | string | `"/api/public"` |  |
| dataplane.endpoints.public.port | int | `8081` |  |
| dataplane.env | object | `{}` |  |
| dataplane.envConfigMapNames | list | `[]` |  |
| dataplane.envSecretNames | list | `[]` |  |
| dataplane.envValueFrom | object | `{}` |  |
| dataplane.image.pullPolicy | string | `"IfNotPresent"` | [Kubernetes image pull policy](https://kubernetes.io/docs/concepts/containers/images/#image-pull-policy) to use |
| dataplane.image.repository | string | `""` | Which derivate of the data plane to use. when left empty the deployment will select the correct image automatically |
| dataplane.image.tag | string | `""` | Overrides the image tag whose default is the chart appVersion |
| dataplane.ingresses[0].annotations | object | `{}` | Additional ingress annotations to add |
| dataplane.ingresses[0].certManager.clusterIssuer | string | `""` | If preset enables certificate generation via cert-manager cluster-wide issuer |
| dataplane.ingresses[0].certManager.issuer | string | `""` | If preset enables certificate generation via cert-manager namespace scoped issuer |
| dataplane.ingresses[0].className | string | `""` | Defines the [ingress class](https://kubernetes.io/docs/concepts/services-networking/ingress/#ingress-class)  to use |
| dataplane.ingresses[0].enabled | bool | `false` |  |
| dataplane.ingresses[0].endpoints | list | `["public"]` | EDC endpoints exposed by this ingress resource |
| dataplane.ingresses[0].hostname | string | `"edc-data.local"` | The hostname to be used to precisely map incoming traffic onto the underlying network service |
| dataplane.ingresses[0].tls | object | `{"enabled":false,"secretName":""}` | TLS [tls class](https://kubernetes.io/docs/concepts/services-networking/ingress/#tls) applied to the ingress resource |
| dataplane.ingresses[0].tls.enabled | bool | `false` | Enables TLS on the ingress resource |
| dataplane.ingresses[0].tls.secretName | string | `""` | If present overwrites the default secret name |
| dataplane.initContainers | list | `[]` |  |
| dataplane.livenessProbe.enabled | bool | `true` | Whether to enable kubernetes [liveness-probe](https://kubernetes.io/docs/tasks/configure-pod-container/configure-liveness-readiness-startup-probes/) |
| dataplane.livenessProbe.failureThreshold | int | `6` | when a probe fails kubernetes will try 6 times before giving up |
| dataplane.livenessProbe.initialDelaySeconds | int | `30` | seconds to wait before performing the first liveness check |
| dataplane.livenessProbe.periodSeconds | int | `10` | this fields specifies that kubernetes should perform a liveness check every 10 seconds |
| dataplane.livenessProbe.successThreshold | int | `1` | number of consecutive successes for the probe to be considered successful after having failed |
| dataplane.livenessProbe.timeoutSeconds | int | `5` | number of seconds after which the probe times out |
| dataplane.logging | string | `".level=INFO\norg.eclipse.edc.level=ALL\nhandlers=java.util.logging.ConsoleHandler\njava.util.logging.ConsoleHandler.formatter=java.util.logging.SimpleFormatter\njava.util.logging.ConsoleHandler.level=ALL\njava.util.logging.SimpleFormatter.format=[%1$tY-%1$tm-%1$td %1$tH:%1$tM:%1$tS] [%4$-7s] %5$s%6$s%n"` | configuration of the [Java Util Logging Facade](https://docs.oracle.com/javase/7/docs/technotes/guides/logging/overview.html) |
| dataplane.nodeSelector | object | `{}` |  |
| dataplane.opentelemetry | string | `"otel.javaagent.enabled=false\notel.javaagent.debug=false"` | configuration of the [Open Telemetry Agent](https://opentelemetry.io/docs/instrumentation/java/automatic/agent-config/) to collect and expose metrics |
| dataplane.podAnnotations | object | `{}` | additional annotations for the pod |
| dataplane.podLabels | object | `{}` | additional labels for the pod |
| dataplane.podSecurityContext | object | `{"fsGroup":10001,"runAsGroup":10001,"runAsUser":10001,"seccompProfile":{"type":"RuntimeDefault"}}` | The [pod security context](https://kubernetes.io/docs/tasks/configure-pod-container/security-context/#set-the-security-context-for-a-pod) defines privilege and access control settings for a Pod within the deployment |
| dataplane.podSecurityContext.fsGroup | int | `10001` | The owner for volumes and any files created within volumes will belong to this guid |
| dataplane.podSecurityContext.runAsGroup | int | `10001` | Processes within a pod will belong to this guid |
| dataplane.podSecurityContext.runAsUser | int | `10001` | Runs all processes within a pod with a special uid |
| dataplane.podSecurityContext.seccompProfile.type | string | `"RuntimeDefault"` | Restrict a Container's Syscalls with seccomp |
| dataplane.readinessProbe.enabled | bool | `true` | Whether to enable kubernetes [readiness-probes](https://kubernetes.io/docs/tasks/configure-pod-container/configure-liveness-readiness-startup-probes/) |
| dataplane.readinessProbe.failureThreshold | int | `6` | when a probe fails kubernetes will try 6 times before giving up |
| dataplane.readinessProbe.initialDelaySeconds | int | `30` | seconds to wait before performing the first readiness check |
| dataplane.readinessProbe.periodSeconds | int | `10` | this fields specifies that kubernetes should perform a liveness check every 10 seconds |
| dataplane.readinessProbe.successThreshold | int | `1` | number of consecutive successes for the probe to be considered successful after having failed |
| dataplane.readinessProbe.timeoutSeconds | int | `5` | number of seconds after which the probe times out |
| dataplane.replicaCount | int | `1` |  |
| dataplane.resources | object | `{}` | [resource management](https://kubernetes.io/docs/concepts/configuration/manage-resources-containers/) for the container |
| dataplane.securityContext.allowPrivilegeEscalation | bool | `false` | Controls [Privilege Escalation](https://kubernetes.io/docs/concepts/security/pod-security-policy/#privilege-escalation) enabling setuid binaries changing the effective user ID |
| dataplane.securityContext.capabilities.add | list | `[]` | Specifies which capabilities to add to issue specialized syscalls |
| dataplane.securityContext.capabilities.drop | list | `["ALL"]` | Specifies which capabilities to drop to reduce syscall attack surface |
| dataplane.securityContext.readOnlyRootFilesystem | bool | `true` | Whether the root filesystem is mounted in read-only mode |
| dataplane.securityContext.runAsNonRoot | bool | `true` | Requires the container to run without root privileges |
| dataplane.securityContext.runAsUser | int | `10001` | The container's process will run with the specified uid |
| dataplane.service.port | int | `80` |  |
| dataplane.service.type | string | `"ClusterIP"` | [Service type](https://kubernetes.io/docs/concepts/services-networking/service/#publishing-services-service-types) to expose the running application on a set of Pods as a network service. |
| dataplane.tolerations | list | `[]` |  |
| dataplane.url.public | string | `""` | Explicitly declared url for reaching the public api (e.g. if ingresses not used) |
| dataplane.volumeMounts | list | `[]` | declare where to mount [volumes](https://kubernetes.io/docs/concepts/storage/volumes/) into the container |
| dataplane.volumes | list | `[]` | [volume](https://kubernetes.io/docs/concepts/storage/volumes/) directories |
| fullnameOverride | string | `""` |  |
| idsdaps.connectors[0].certificate | string | `""` |  |
| imagePullSecrets | list | `[]` | Existing image pull secret to use to [obtain the container image from private registries](https://kubernetes.io/docs/concepts/containers/images/#using-a-private-registry) |
| install.daps | bool | `true` |  |
| install.postgresql | bool | `true` |  |
| nameOverride | string | `""` |  |
<<<<<<< HEAD
=======
| participant.id | string | `""` |  |
>>>>>>> edcbd3ff
| postgresql.auth.database | string | `"edc"` |  |
| postgresql.auth.password | string | `"password"` |  |
| postgresql.auth.username | string | `"user"` |  |
| postgresql.enabled | bool | `false` |  |
| postgresql.fullnameOverride | string | `"postgresql"` |  |
| postgresql.jdbcUrl | string | `""` |  |
| postgresql.primary.persistence | string | `nil` |  |
| postgresql.readReplicas.persistence.enabled | bool | `false` |  |
| serviceAccount.annotations | object | `{}` |  |
| serviceAccount.create | bool | `true` |  |
| serviceAccount.imagePullSecrets | list | `[]` | Existing image pull secret bound to the service account to use to [obtain the container image from private registries](https://kubernetes.io/docs/concepts/containers/images/#using-a-private-registry) |
| serviceAccount.name | string | `""` |  |
| vault.azure.certificate | string | `nil` |  |
| vault.azure.client | string | `""` |  |
| vault.azure.name | string | `""` |  |
| vault.azure.secret | string | `nil` |  |
| vault.azure.tenant | string | `""` |  |
| vault.secretNames.dapsPrivateKey | string | `"daps-private-key"` |  |
| vault.secretNames.dapsPublicKey | string | `"daps-public-key"` |  |
| vault.secretNames.transferProxyTokenEncryptionAesKey | string | `"transfer-proxy-token-encryption-aes-key"` |  |
| vault.secretNames.transferProxyTokenSignerPrivateKey | string | `"transfer-proxy-token-signer-private-key"` |  |
| vault.secretNames.transferProxyTokenSignerPublicKey | string | `"transfer-proxy-token-signer-public-key"` |  |

----------------------------------------------
Autogenerated from chart metadata using [helm-docs v1.10.0](https://github.com/norwoodj/helm-docs/releases/v1.10.0)<|MERGE_RESOLUTION|>--- conflicted
+++ resolved
@@ -260,10 +260,7 @@
 | install.daps | bool | `true` |  |
 | install.postgresql | bool | `true` |  |
 | nameOverride | string | `""` |  |
-<<<<<<< HEAD
-=======
 | participant.id | string | `""` |  |
->>>>>>> edcbd3ff
 | postgresql.auth.database | string | `"edc"` |  |
 | postgresql.auth.password | string | `"password"` |  |
 | postgresql.auth.username | string | `"user"` |  |

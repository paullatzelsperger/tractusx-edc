--- conflicted
+++ resolved
@@ -37,11 +37,7 @@
 
 ```shell
 helm repo add tractusx-edc https://eclipse-tractusx.github.io/charts/dev
-<<<<<<< HEAD
-helm install my-release tractusx-edc/tractusx-connector --version 0.4.1 \
-=======
 helm install my-release tractusx-edc/tractusx-connector --version 0.5.0-rc1 \
->>>>>>> b6d70b9d
      -f <path-to>/tractusx-connector-test.yaml
 ```
 

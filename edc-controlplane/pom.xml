<?xml version="1.0" encoding="UTF-8"?>
<!--
  Copyright (c) 2022 Mercedes-Benz Tech Innovation GmbH

  This program and the accompanying materials are made available under the
  terms of the Apache License, Version 2.0 which is available at
  https://www.apache.org/licenses/LICENSE-2.0

  SPDX-License-Identifier: Apache-2.0

  Contributors:
       Mercedes-Benz Tech Innovation GmbH - Initial POM

-->
<project xmlns="http://maven.apache.org/POM/4.0.0" xmlns:xsi="http://www.w3.org/2001/XMLSchema-instance"
         xsi:schemaLocation="http://maven.apache.org/POM/4.0.0 http://maven.apache.org/xsd/maven-4.0.0.xsd">
    <parent>
        <groupId>net.catenax.edc</groupId>
        <artifactId>product-edc-parent</artifactId>
<<<<<<< HEAD
        <version>0.1.1-SNAPSHOT</version>
=======
        <version>0.1.2</version>
>>>>>>> aedbf25f
    </parent>
    <modelVersion>4.0.0</modelVersion>

    <artifactId>edc-controlplane</artifactId>
    <packaging>pom</packaging>

    <properties>
        <sonar.moduleKey>${project.groupId}_${project.artifactId}</sonar.moduleKey>
    </properties>

    <modules>
        <module>edc-controlplane-base</module>
        <module>edc-controlplane-memory</module>
        <module>edc-controlplane-postgresql</module>
        <module>edc-controlplane-postgresql-hashicorp-vault</module>
    </modules>
</project><|MERGE_RESOLUTION|>--- conflicted
+++ resolved
@@ -17,11 +17,7 @@
     <parent>
         <groupId>net.catenax.edc</groupId>
         <artifactId>product-edc-parent</artifactId>
-<<<<<<< HEAD
-        <version>0.1.1-SNAPSHOT</version>
-=======
-        <version>0.1.2</version>
->>>>>>> aedbf25f
+        <version>0.1.3-SNAPSHOT</version>
     </parent>
     <modelVersion>4.0.0</modelVersion>
 

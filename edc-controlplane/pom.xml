<?xml version="1.0" encoding="UTF-8"?>
<!--
  Copyright (c) 2022 Mercedes-Benz Tech Innovation GmbH

  This program and the accompanying materials are made available under the
  terms of the Apache License, Version 2.0 which is available at
  https://www.apache.org/licenses/LICENSE-2.0

  SPDX-License-Identifier: Apache-2.0

  Contributors:
       Mercedes-Benz Tech Innovation GmbH - Initial POM

-->
<project xmlns="http://maven.apache.org/POM/4.0.0" xmlns:xsi="http://www.w3.org/2001/XMLSchema-instance"
         xsi:schemaLocation="http://maven.apache.org/POM/4.0.0 http://maven.apache.org/xsd/maven-4.0.0.xsd">
    <parent>
        <groupId>net.catenax.edc</groupId>
        <artifactId>product-edc-parent</artifactId>
<<<<<<< HEAD
        <version>0.0.4-SNAPSHOT</version>
=======
        <version>0.0.4</version>
>>>>>>> c713c2b6
    </parent>
    <modelVersion>4.0.0</modelVersion>

    <artifactId>edc-controlplane</artifactId>
    <packaging>pom</packaging>

    <modules>
        <module>edc-controlplane-base</module>

        <module>edc-controlplane-memory</module>

        <module>edc-controlplane-postgresql</module>
        <module>edc-controlplane-postgresql-hashicorp-vault</module>
    </modules>
</project><|MERGE_RESOLUTION|>--- conflicted
+++ resolved
@@ -17,11 +17,7 @@
     <parent>
         <groupId>net.catenax.edc</groupId>
         <artifactId>product-edc-parent</artifactId>
-<<<<<<< HEAD
-        <version>0.0.4-SNAPSHOT</version>
-=======
-        <version>0.0.4</version>
->>>>>>> c713c2b6
+        <version>0.0.5-SNAPSHOT</version>
     </parent>
     <modelVersion>4.0.0</modelVersion>
 

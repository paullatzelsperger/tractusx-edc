--- conflicted
+++ resolved
@@ -16,11 +16,7 @@
     <parent>
         <groupId>net.catenax.edc</groupId>
         <artifactId>edc-controlplane</artifactId>
-<<<<<<< HEAD
-        <version>0.0.7-SNAPSHOT</version>
-=======
-        <version>0.1.0</version>
->>>>>>> 549bb0a2
+        <version>0.1.0-SNAPSHOT</version>
     </parent>
     <modelVersion>4.0.0</modelVersion>
 

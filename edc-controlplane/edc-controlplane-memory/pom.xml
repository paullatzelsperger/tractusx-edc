<?xml version="1.0" encoding="UTF-8"?>
<!--
  Copyright (c) 2022 Mercedes-Benz Tech Innovation GmbH

  This program and the accompanying materials are made available under the
  terms of the Apache License, Version 2.0 which is available at
  https://www.apache.org/licenses/LICENSE-2.0

  SPDX-License-Identifier: Apache-2.0

  Contributors:
       Mercedes-Benz Tech Innovation GmbH - Initial POM

-->
<project xmlns="http://maven.apache.org/POM/4.0.0" xmlns:xsi="http://www.w3.org/2001/XMLSchema-instance" xsi:schemaLocation="http://maven.apache.org/POM/4.0.0 http://maven.apache.org/xsd/maven-4.0.0.xsd">
    <parent>
        <groupId>net.catenax.edc</groupId>
        <artifactId>edc-controlplane</artifactId>
<<<<<<< HEAD
        <version>0.0.5-SNAPSHOT</version>
=======
        <version>0.0.5</version>
>>>>>>> dc4b40c5
    </parent>
    <modelVersion>4.0.0</modelVersion>

    <artifactId>edc-controlplane-memory</artifactId>
    <packaging>jar</packaging>

    <properties>
        <sonar.moduleKey>${project.groupId}_${project.artifactId}</sonar.moduleKey>
    </properties>

    <build>
        <finalName>${project.artifactId}</finalName>
        <resources>
            <resource>
                <directory>src/main/resources</directory>
                <includes>
                    <include>**/*</include>
                </includes>
            </resource>
            <resource>
                <directory>../../</directory>
                <targetPath>META-INF</targetPath>
                <includes>
                    <include>NOTICE.md</include>
                    <include>LICENSE</include>
                </includes>
            </resource>
        </resources>

        <plugins>
            <plugin>
                <groupId>org.apache.maven.plugins</groupId>
                <artifactId>maven-jar-plugin</artifactId>
                <configuration>
                    <archive>
                        <manifest>
                            <addClasspath>true</addClasspath>
                            <classpathPrefix>lib/</classpathPrefix>
                            <mainClass>
                            org.eclipse.dataspaceconnector.boot.system.runtime.BaseRuntime
                        </mainClass>
                        </manifest>
                    </archive>
                </configuration>
            </plugin>
            <plugin>
                <groupId>org.apache.maven.plugins</groupId>
                <artifactId>maven-dependency-plugin</artifactId>
                <executions>
                    <execution>
                        <phase>package</phase>
                        <goals>
                            <goal>copy-dependencies</goal>
                        </goals>
                        <configuration>
                            <outputDirectory>${project.build.directory}/lib</outputDirectory>
                        </configuration>
                    </execution>
                </executions>
            </plugin>
        </plugins>
    </build>

    <dependencies>
        <!-- Base Control-Plane -->
        <dependency>
            <groupId>net.catenax.edc</groupId>
            <artifactId>edc-controlplane-base</artifactId>
        </dependency>

        <!-- Vault -->
        <dependency>
            <groupId>org.eclipse.dataspaceconnector</groupId>
            <artifactId>azure-vault</artifactId>
            <exclusions>
                <exclusion>
                    <groupId>com.azure</groupId>
                    <artifactId>azure-security-keyvault-secrets</artifactId>
                </exclusion>
                <exclusion>
                    <groupId>com.azure</groupId>
                    <artifactId>azure-identity</artifactId>
                </exclusion>
            </exclusions>
        </dependency>

        <!-- IAM -->
        <dependency>
            <groupId>org.eclipse.dataspaceconnector</groupId>
            <artifactId>oauth2-core</artifactId>
        </dependency>
        <dependency>
            <groupId>org.eclipse.dataspaceconnector</groupId>
            <artifactId>iam-daps</artifactId>
        </dependency>

        <!-- Other -->
        <dependency>
            <groupId>com.azure</groupId>
            <artifactId>azure-identity</artifactId>
        </dependency>
        <dependency>
            <groupId>com.azure</groupId>
            <artifactId>azure-security-keyvault-secrets</artifactId>
        </dependency>
    </dependencies>

    <profiles>
        <profile>
            <!--
                mvn package -Pwith-docker-image
            -->
            <id>with-docker-image</id>
            <build>
                <plugins>
                    <plugin>
                        <groupId>org.codehaus.mojo</groupId>
                        <artifactId>exec-maven-plugin</artifactId>
                        <!--
                            NOTE: To build and tag docker images the `docker` executable needs to
                                  be on the PATH to be used by the exec-maven-plugin plugin
                        -->
                        <executions>
                            <execution>
                                <id>docker-build-${project.artifactId}:${project.version}</id>
                                <phase>package</phase>
                                <goals>
                                    <goal>exec</goal>
                                </goals>
                                <configuration>
                                    <executable>docker</executable>
                                    <workingDirectory>${project.basedir}</workingDirectory>
                                    <arguments>
                                        <argument>build</argument>
                                        <argument>-f</argument>
                                        <argument>src/main/docker/Dockerfile</argument>
                                        <argument>--build-arg</argument>
                                        <argument>JAR=target/${project.artifactId}.jar</argument>
                                        <argument>--build-arg</argument>
                                        <argument>LIB=target/lib</argument>
                                        <argument>-t</argument>
                                        <argument>${project.artifactId}:${project.version}</argument>
                                        <argument>.</argument>
                                    </arguments>
                                </configuration>
                            </execution>
                            <execution>
                                <id>docker-tag-${project.artifactId}:latest</id>
                                <phase>package</phase>
                                <goals>
                                    <goal>exec</goal>
                                </goals>
                                <configuration>
                                    <executable>docker</executable>
                                    <workingDirectory>${project.basedir}</workingDirectory>
                                    <arguments>
                                        <argument>tag</argument>
                                        <argument>${project.artifactId}:${project.version}</argument>
                                        <argument>${project.artifactId}:latest</argument>
                                    </arguments>
                                </configuration>
                            </execution>
                        </executions>
                    </plugin>
                </plugins>
            </build>
        </profile>
    </profiles>
</project><|MERGE_RESOLUTION|>--- conflicted
+++ resolved
@@ -16,11 +16,7 @@
     <parent>
         <groupId>net.catenax.edc</groupId>
         <artifactId>edc-controlplane</artifactId>
-<<<<<<< HEAD
-        <version>0.0.5-SNAPSHOT</version>
-=======
-        <version>0.0.5</version>
->>>>>>> dc4b40c5
+        <version>0.0.6-SNAPSHOT</version>
     </parent>
     <modelVersion>4.0.0</modelVersion>
 

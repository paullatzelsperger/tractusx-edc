<?xml version="1.0" encoding="UTF-8"?>
<!--
  Copyright (c) 2022 Mercedes-Benz Tech Innovation GmbH

  This program and the accompanying materials are made available under the
  terms of the Apache License, Version 2.0 which is available at
  https://www.apache.org/licenses/LICENSE-2.0

  SPDX-License-Identifier: Apache-2.0

  Contributors:
       Mercedes-Benz Tech Innovation GmbH - Initial POM

-->
<project xmlns="http://maven.apache.org/POM/4.0.0" xmlns:xsi="http://www.w3.org/2001/XMLSchema-instance" xsi:schemaLocation="http://maven.apache.org/POM/4.0.0 http://maven.apache.org/xsd/maven-4.0.0.xsd">
    <parent>
        <groupId>net.catenax.edc</groupId>
        <artifactId>edc-controlplane</artifactId>
<<<<<<< HEAD
        <version>0.0.3-SNAPSHOT</version>
=======
        <version>0.0.3</version>
>>>>>>> d156ff18
    </parent>
    <modelVersion>4.0.0</modelVersion>

    <artifactId>edc-controlplane-cosmosdb</artifactId>
    <packaging>jar</packaging>

    <build>
        <finalName>${project.artifactId}</finalName>
        <resources>
            <resource>
                <directory>src/main/resources</directory>
                <includes>
                    <include>**/*</include>
                </includes>
            </resource>
            <resource>
                <directory>../../</directory>
                <targetPath>META-INF</targetPath>
                <includes>
                    <include>NOTICE.md</include>
                    <include>LICENSE</include>
                </includes>
            </resource>
        </resources>

        <plugins>
            <plugin>
                <groupId>org.apache.maven.plugins</groupId>
                <artifactId>maven-jar-plugin</artifactId>
                <configuration>
                    <archive>
                        <manifest>
                            <addClasspath>true</addClasspath>
                            <classpathPrefix>lib/</classpathPrefix>
                            <mainClass>
                            org.eclipse.dataspaceconnector.boot.system.runtime.BaseRuntime
                        </mainClass>
                        </manifest>
                    </archive>
                </configuration>
            </plugin>
            <plugin>
                <groupId>org.apache.maven.plugins</groupId>
                <artifactId>maven-dependency-plugin</artifactId>
                <executions>
                    <execution>
                        <phase>package</phase>
                        <goals>
                            <goal>copy-dependencies</goal>
                        </goals>
                        <configuration>
                            <outputDirectory>${project.build.directory}/lib</outputDirectory>
                        </configuration>
                    </execution>
                </executions>
            </plugin>
        </plugins>
    </build>


    <dependencies>
        <!-- CX Extensions -->
        <dependency>
            <groupId>net.catenax.edc.extensions</groupId>
            <artifactId>aas-controller</artifactId>
        </dependency>
        <dependency>
            <groupId>net.catenax.edc.extensions</groupId>
            <artifactId>business-partner-validation</artifactId>
        </dependency>

        <!-- Config -->
        <dependency>
            <groupId>org.eclipse.dataspaceconnector</groupId>
            <artifactId>filesystem-configuration</artifactId>
        </dependency>

        <!-- Security -->
        <dependency>
            <groupId>org.eclipse.dataspaceconnector</groupId>
            <artifactId>auth-tokenbased</artifactId>
        </dependency>

        <!-- Vault -->
        <dependency>
            <groupId>org.eclipse.dataspaceconnector</groupId>
            <artifactId>azure-vault</artifactId>
            <exclusions>
                <exclusion>
                    <groupId>com.azure</groupId>
                    <artifactId>azure-security-keyvault-secrets</artifactId>
                </exclusion>
                <exclusion>
                    <groupId>com.azure</groupId>
                    <artifactId>azure-identity</artifactId>
                </exclusion>
            </exclusions>
        </dependency>

        <!-- APIs -->
        <dependency>
            <groupId>org.eclipse.dataspaceconnector</groupId>
            <artifactId>control-api</artifactId>
        </dependency>
        <dependency>
            <groupId>org.eclipse.dataspaceconnector</groupId>
            <artifactId>data-management-api</artifactId>
        </dependency>
        <dependency>
            <groupId>org.eclipse.dataspaceconnector</groupId>
            <artifactId>observability-api</artifactId>
        </dependency>

        <!-- IDS -->
        <dependency>
            <groupId>org.eclipse.dataspaceconnector</groupId>
            <artifactId>ids-api-configuration</artifactId>
        </dependency>
        <dependency>
            <groupId>org.eclipse.dataspaceconnector</groupId>
            <artifactId>ids-api-multipart-dispatcher-v1</artifactId>
        </dependency>
        <dependency>
            <groupId>org.eclipse.dataspaceconnector</groupId>
            <artifactId>ids-api-multipart-endpoint-v1</artifactId>
        </dependency>
        <dependency>
            <groupId>org.eclipse.dataspaceconnector</groupId>
            <artifactId>ids-api-transform-v1</artifactId>
        </dependency>
        <dependency>
            <groupId>org.eclipse.dataspaceconnector</groupId>
            <artifactId>ids-core</artifactId>
        </dependency>
        <dependency>
            <groupId>org.eclipse.dataspaceconnector</groupId>
            <artifactId>ids-spi</artifactId>
        </dependency>
        <dependency>
            <groupId>org.eclipse.dataspaceconnector</groupId>
            <artifactId>ids-token-validation</artifactId>
        </dependency>

        <!-- Stores -->
        <dependency>
            <groupId>org.eclipse.dataspaceconnector</groupId>
            <artifactId>assetindex-cosmos</artifactId>
            <exclusions>
                <exclusion>
                    <groupId>com.azure</groupId>
                    <artifactId>azure-cosmos</artifactId>
                </exclusion>
            </exclusions>
        </dependency>
        <dependency>
            <groupId>org.eclipse.dataspaceconnector</groupId>
            <artifactId>contract-definition-store-cosmos</artifactId>
            <exclusions>
                <exclusion>
                    <groupId>com.azure</groupId>
                    <artifactId>azure-cosmos</artifactId>
                </exclusion>
            </exclusions>
        </dependency>
        <dependency>
            <groupId>org.eclipse.dataspaceconnector</groupId>
            <artifactId>contract-negotiation-store-cosmos</artifactId>
            <exclusions>
                <exclusion>
                    <groupId>com.azure</groupId>
                    <artifactId>azure-cosmos</artifactId>
                </exclusion>
            </exclusions>
        </dependency>
        <dependency>
            <groupId>org.eclipse.dataspaceconnector</groupId>
            <artifactId>policy-store-cosmos</artifactId>
            <exclusions>
                <exclusion>
                    <groupId>com.azure</groupId>
                    <artifactId>azure-cosmos</artifactId>
                </exclusion>
            </exclusions>
        </dependency>
        <dependency>
            <groupId>org.eclipse.dataspaceconnector</groupId>
            <artifactId>transfer-process-store-cosmos</artifactId>
            <exclusions>
                <exclusion>
                    <groupId>com.azure</groupId>
                    <artifactId>azure-cosmos</artifactId>
                </exclusion>
            </exclusions>
        </dependency>

        <!-- Core -->
        <dependency>
            <groupId>org.eclipse.dataspaceconnector</groupId>
            <artifactId>core-base</artifactId>
        </dependency>
        <dependency>
            <groupId>org.eclipse.dataspaceconnector</groupId>
            <artifactId>core-boot</artifactId>
        </dependency>
        <dependency>
            <groupId>org.eclipse.dataspaceconnector</groupId>
            <artifactId>transfer</artifactId>
        </dependency>
        <dependency>
            <groupId>org.eclipse.dataspaceconnector</groupId>
            <artifactId>contract</artifactId>
        </dependency>

        <!-- Data-Plane -->
        <dependency>
            <groupId>org.eclipse.dataspaceconnector</groupId>
            <artifactId>data-plane-transfer-sync</artifactId>
        </dependency>

        <!-- IAM -->
        <dependency>
            <groupId>org.eclipse.dataspaceconnector</groupId>
            <artifactId>oauth2-core</artifactId>
        </dependency>
        <dependency>
            <groupId>org.eclipse.dataspaceconnector</groupId>
            <artifactId>iam-daps</artifactId>
        </dependency>

        <!-- Telemetry -->
        <dependency>
            <groupId>org.eclipse.dataspaceconnector</groupId>
            <artifactId>core-micrometer</artifactId>
        </dependency>
        <dependency>
            <groupId>org.eclipse.dataspaceconnector</groupId>
            <artifactId>jersey-micrometer</artifactId>
        </dependency>
        <dependency>
            <groupId>org.eclipse.dataspaceconnector</groupId>
            <artifactId>jetty-micrometer</artifactId>
        </dependency>

        <!-- Logging -->
        <dependency>
            <groupId>org.eclipse.dataspaceconnector</groupId>
            <artifactId>jdk-logger-monitor</artifactId>
        </dependency>

        <!-- Supportive -->
        <dependency>
            <!-- includes jetty and jersey -->
            <groupId>org.eclipse.dataspaceconnector</groupId>
            <artifactId>http</artifactId>
        </dependency>

        <dependency>
            <!-- http-posts EndpointDataReference to configured external service -->
            <groupId>org.eclipse.dataspaceconnector</groupId>
            <artifactId>http-receiver</artifactId>
        </dependency>

        <!-- Other -->
        <dependency>
            <groupId>com.azure</groupId>
            <artifactId>azure-cosmos</artifactId>
        </dependency>
        <dependency>
            <groupId>com.azure</groupId>
            <artifactId>azure-identity</artifactId>
        </dependency>
        <dependency>
            <groupId>com.azure</groupId>
            <artifactId>azure-security-keyvault-secrets</artifactId>
        </dependency>
    </dependencies>

    <profiles>
        <profile>
            <!--
                mvn package -Pwith-docker-image
            -->
            <id>with-docker-image</id>
            <build>
                <plugins>
                    <plugin>
                        <groupId>org.codehaus.mojo</groupId>
                        <artifactId>exec-maven-plugin</artifactId>
                        <!--
                            NOTE: To build and tag docker images the `docker` executable needs to
                                  be on the PATH to be used by the exec-maven-plugin plugin
                        -->
                        <executions>
                            <execution>
                                <id>docker-build-${project.artifactId}:${project.version}</id>
                                <phase>package</phase>
                                <goals>
                                    <goal>exec</goal>
                                </goals>
                                <configuration>
                                    <executable>docker</executable>
                                    <workingDirectory>${project.basedir}</workingDirectory>
                                    <arguments>
                                        <argument>build</argument>
                                        <argument>-f</argument>
                                        <argument>src/main/docker/Dockerfile</argument>
                                        <argument>--build-arg</argument>
                                        <argument>JAR=target/${project.artifactId}.jar</argument>
                                        <argument>--build-arg</argument>
                                        <argument>LIB=target/lib</argument>
                                        <argument>-t</argument>
                                        <argument>${project.artifactId}:${project.version}</argument>
                                        <argument>.</argument>
                                    </arguments>
                                </configuration>
                            </execution>
                            <execution>
                                <id>docker-tag-${project.artifactId}:latest</id>
                                <phase>package</phase>
                                <goals>
                                    <goal>exec</goal>
                                </goals>
                                <configuration>
                                    <executable>docker</executable>
                                    <workingDirectory>${project.basedir}</workingDirectory>
                                    <arguments>
                                        <argument>tag</argument>
                                        <argument>${project.artifactId}:${project.version}</argument>
                                        <argument>${project.artifactId}:latest</argument>
                                    </arguments>
                                </configuration>
                            </execution>
                        </executions>
                    </plugin>
                </plugins>
            </build>
        </profile>
    </profiles>
</project><|MERGE_RESOLUTION|>--- conflicted
+++ resolved
@@ -16,11 +16,7 @@
     <parent>
         <groupId>net.catenax.edc</groupId>
         <artifactId>edc-controlplane</artifactId>
-<<<<<<< HEAD
-        <version>0.0.3-SNAPSHOT</version>
-=======
-        <version>0.0.3</version>
->>>>>>> d156ff18
+        <version>0.0.4-SNAPSHOT</version>
     </parent>
     <modelVersion>4.0.0</modelVersion>
 

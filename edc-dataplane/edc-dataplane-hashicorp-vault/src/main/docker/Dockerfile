#
#  Copyright (c) 2023 ZF Friedrichshafen AG
#  Copyright (c) 2022,2023 Mercedes-Benz Tech Innovation GmbH
#  Copyright (c) 2021,2023 Contributors to the Eclipse Foundation
#
#  See the NOTICE file(s) distributed with this work for additional
#  information regarding copyright ownership.
#
#  This program and the accompanying materials are made available under the
#  terms of the Apache License, Version 2.0 which is available at
#  https://www.apache.org/licenses/LICENSE-2.0
#
#  Unless required by applicable law or agreed to in writing, software
#  distributed under the License is distributed on an "AS IS" BASIS, WITHOUT
#  WARRANTIES OR CONDITIONS OF ANY KIND, either express or implied. See the
#  License for the specific language governing permissions and limitations
#  under the License.
#
#  SPDX-License-Identifier: Apache-2.0
#
FROM alpine:3.18.0 AS otel

ENV OTEL_AGENT_LOCATION "https://github.com/open-telemetry/opentelemetry-java-instrumentation/releases/download/v1.12.1/opentelemetry-javaagent.jar"

HEALTHCHECK NONE

<<<<<<< HEAD
RUN apk update && apk add curl=8.0.1-r2 --no-cache
=======
RUN apk update && apk add curl=8.1.0-r0 --no-cache
>>>>>>> 568c5b74
RUN curl -L --proto "=https" -sSf ${OTEL_AGENT_LOCATION} --output /tmp/opentelemetry-javaagent.jar

FROM eclipse-temurin:17.0.6_10-jre-alpine
ARG JAR

ARG APP_USER=docker
ARG APP_UID=10100

RUN addgroup --system "$APP_USER"

RUN adduser \
     --shell /sbin/nologin \
     --disabled-password \
     --gecos "" \
     --ingroup "$APP_USER" \
     --no-create-home \
     --uid "$APP_UID" \
     "$APP_USER"

USER "$APP_USER"
WORKDIR /app

COPY --from=otel /tmp/opentelemetry-javaagent.jar .
COPY ${JAR} edc-dataplane.jar

HEALTHCHECK NONE

CMD ["java", \
     "-javaagent:/app/opentelemetry-javaagent.jar", \
     "-Dedc.fs.config=/app/configuration.properties", \
     "-Djava.util.logging.config.file=/app/logging.properties", \
     "-Dotel.javaagent.configuration-file=/app/opentelemetry.properties", \
     "-Dotel.metrics.exporter=prometheus", \
     "-Dotel.exporter.prometheus.port=9090", \
     "-Djava.security.egd=file:/dev/urandom", \
     "-jar", \
     "edc-dataplane.jar"]<|MERGE_RESOLUTION|>--- conflicted
+++ resolved
@@ -24,11 +24,7 @@
 
 HEALTHCHECK NONE
 
-<<<<<<< HEAD
-RUN apk update && apk add curl=8.0.1-r2 --no-cache
-=======
 RUN apk update && apk add curl=8.1.0-r0 --no-cache
->>>>>>> 568c5b74
 RUN curl -L --proto "=https" -sSf ${OTEL_AGENT_LOCATION} --output /tmp/opentelemetry-javaagent.jar
 
 FROM eclipse-temurin:17.0.6_10-jre-alpine

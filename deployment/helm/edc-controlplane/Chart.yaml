---
apiVersion: v2
name: edc-controlplane
description: >-
<<<<<<< HEAD
  EDC Control-Plane - The Eclipse DataSpaceConnector administration layer with
  responsibility of resource management and govern contracts and data transfers
=======
  EDC Control-Plane - The Eclipse DataSpaceConnector administration layer with responsibility of resource management and govern contracts and data transfers
>>>>>>> b90b2bad
home: https://github.com/catenax-ng/product-edc/deployment/helm/edc-controlplane
type: application
appVersion: "0.0.2"
version: 0.0.2
maintainers: []<|MERGE_RESOLUTION|>--- conflicted
+++ resolved
@@ -2,12 +2,7 @@
 apiVersion: v2
 name: edc-controlplane
 description: >-
-<<<<<<< HEAD
-  EDC Control-Plane - The Eclipse DataSpaceConnector administration layer with
-  responsibility of resource management and govern contracts and data transfers
-=======
   EDC Control-Plane - The Eclipse DataSpaceConnector administration layer with responsibility of resource management and govern contracts and data transfers
->>>>>>> b90b2bad
 home: https://github.com/catenax-ng/product-edc/deployment/helm/edc-controlplane
 type: application
 appVersion: "0.0.2"

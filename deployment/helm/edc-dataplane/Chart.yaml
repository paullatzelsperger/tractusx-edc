--- conflicted
+++ resolved
@@ -2,12 +2,7 @@
 apiVersion: v2
 name: edc-dataplane
 description: >-
-<<<<<<< HEAD
-  EDC Data-Plane - The Eclipse DataSpaceConnector data layer with
-  responsibility of transferring and receiving data streams
-=======
   EDC Data-Plane - The Eclipse DataSpaceConnector data layer with responsibility of transferring and receiving data streams
->>>>>>> b90b2bad
 home: https://github.com/catenax-ng/product-edc/deployment/helm/edc-dataplane
 type: application
 appVersion: "0.0.2"

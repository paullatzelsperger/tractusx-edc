# Changelog

All notable changes to this project will be documented in this file.

The format is based on [Keep a Changelog](https://keepachangelog.com/en/1.0.0/),
and this project adheres to [Semantic Versioning](https://semver.org/spec/v2.0.0.html).

## [Unreleased]

## [0.3.3] - 2023-04-19

## [0.3.2] - 2023-03-30

### Fixed

-   Fixed mutually-exclusive config values for Azure KeyVault

## [0.3.1] - 2023-03-27

### Added

### Changed

-   Support unauthenticated access to the ObservabilityAPI (#126)

### Fixed

## [0.3.0] - 2023-02-20

**Important Note**: This version introduces multiple breaking changes. Before updating **always** consolidate the
corresponding [documentation](/docs/migration/Version_0.1.x_0.3.x.md).

### Added

<<<<<<< HEAD
- Add contract id to data source http call (#732)
- Support also support releases in ci pipeline
- Introduce typed object for oauth2 provisioning
- Add documentation
- Add test case
- Add client to omejdn
- add hydra deployment
- Configure dynamically HTTP Receiver callback endpoints. (#685)
- cp-adapter : code review, rollbacke name change (#664)
- Feature/cp adapter task 355 356 357 (#621)
- Add Validity Mapping in ContractDefinitionStepDefs class
- Add feature and create SendAnOfferwithoutConstraints method in class negotiationSteps
- Add validity attribute in class ContractDefinition
- Add Validity Mapping in ContractDefinitionStepDefs class
- Add feature and create SendAnOfferwithoutConstraints method in class negotiationSteps
- Add validity attribute in class ContractDefinition
- Local TXDC Setup Documentation (#618)
- Feature: Sftp Provisioner and Client (#554)

### Changed

- Support horizontal edc scaling in cp adapter extension (#678)
- Use upstream jackson version (#741)
- Replace provision-oauth2 with data-plane-http-oauth2
- docs: Update sample documentation (#671)
- chore: Disable build ci pipeline if just docu was updated (#705)
- Increase trivy timeout
- Remove not useful anymore custom-jsonld extension (#683)
- update setup docu (#654)
- remove trailing slash (#652)
- update alpine from 3.17.0 to 3.17.1 for controlplane-memory-hashicorp-vault (#665)
- Feature/set charts deprecated (#628)
- update setup docu (#627)
- Feature/update txdc deployment downward capabilities (#625)
- remove git submodule (#619)
- Feature/update postman (#624)
- update control plane docu (#623)
- update postgresql version in Chart.yaml supporting-infrastructure (#622)
- update link to edc logo in README.md (#612)
- update description of supporting infrastructure deployment (#616)

### Fixed

- bugfix: Fix slow AES encryption (#746)
- Fix typo in tractusx-connector values.yaml comment
- Fix not working docu link in README.md
- Fix typo in control-plane adapter README

### Dependency updates

- Bump EDC to 20220220 (#767)
- Bump alpine (#749)
- Bump alpine (#750)
- Bump alpine (#752)
- Bump alpine in /edc-controlplane/edc-runtime-memory/src/main/docker (#753)
- Bump maven-deploy-plugin from 3.0.0 to 3.1.0 (#735)
- Bump actions/setup-java from 3.9.0 to 3.10.0 (#730)
- Bump s3 from 2.19.33 to 2.20.0
- Bump s3 from 2.19.27 to 2.19.33
- Bump jaxb-runtime from 4.0.1 to 4.0.2
- Bump spotless-maven-plugin from 2.31.0 to 2.32.0
- Bump postgresql from 42.5.1 to 42.5.3
- Bump nimbus-jose-jwt from 9.30 to 9.30.1
- Bump lombok from 1.18.24 to 1.18.26
- Bump flyway-core from 9.12.0 to 9.14.1
- Bump jackson-bom from 2.14.0-rc2 to 2.14.2
- Bump cucumber.version from 7.11.0 to 7.11.1
- Bump azure-sdk-bom from 1.2.8 to 1.2.9
- Bump mockito-bom from 5.0.0 to 5.1.1
- Bump edc version to 0.0.1-20230131-SNAPSHOT
- Bump s3 from 2.19.18 to 2.19.27
- Bump docker/build-push-action from 3 to 4
- Bump nimbus-jose-jwt from 9.29 to 9.30
- Bump spotless-maven-plugin from 2.30.0 to 2.31.0
- Bump nimbus-jose-jwt from 9.28 to 9.29
- Bump mockito-bom from 4.11.0 to 5.0.0
- Bump edc version to 0.0.1-20230125-SNAPSHOT
- Bump flyway-core from 9.11.0 to 9.12.0
- Bump s3 from 2.19.15 to 2.19.18 (#684)
- Bump mikefarah/yq from 4.30.6 to 4.30.8 (#682)
- Bump spotless-maven-plugin from 2.29.0 to 2.30.0
- Bump edc version to 0.0.1-20230115-SNAPSHOT
- Bump cucumber.version from 7.10.1 to 7.11.0 (#672)
- Bump maven-dependency-plugin from 3.4.0 to 3.5.0 (#669)
- Bump s3 from 2.19.11 to 2.19.15 (#668)
- Bump maven-surefire-plugin from 3.0.0-M7 to 3.0.0-M8 (#670)
- Bump edc version to 0.0.1-20230109-SNAPSHOT (#666)
- Bump alpine in /edc-controlplane/edc-runtime-memory/src/main/docker (#659)
- Bump alpine in /edc-dataplane/edc-dataplane-azure-vault/src/main/docker (#660)
- Bump alpine (#658)
- Bump alpine (#661)
- Bump alpine (#662)
- Bump azure/setup-kubectl from 3.1 to 3.2 (#655)
- Bump junit-bom from 5.9.1 to 5.9.2 (#657)
- Bump s3 from 2.19.2 to 2.19.11 (#648)
- Bump actions/checkout from 3.2.0 to 3.3.0 (#647)
- Bump flyway-core from 9.10.2 to 9.11.0 (#646)
- Bump spotless-maven-plugin from 2.28.0 to 2.29.0 (#641)
- Bump mockito-bom from 4.10.0 to 4.11.0 (#637)
- Bump flyway-core from 9.10.1 to 9.10.2 (#632)
- Bump s3 from 2.19.1 to 2.19.2 (#631)
- Bump s3 from 2.18.41 to 2.19.1 (#626)
- Bump mikefarah/yq from 4.30.5 to 4.30.6 (#613)
- Bump cucumber.version from 7.10.0 to 7.10.1 (#614)
- Bump s3 from 2.18.40 to 2.18.41 (#615)
- Bump azure/setup-helm from 3.4 to 3.5 (#596)
- Bump actions/checkout from 3.1.0 to 3.2.0 (#598)
- Bump mockito-bom from 4.9.0 to 4.10.0 (#607)
- Bump s3 from 2.18.39 to 2.18.40 (#609)
- Bump flyway-core from 9.10.0 to 9.10.1 (#610)
- Bump actions/setup-java from 3.8.0 to 3.9.0 (#605)
- Bump s3 from 2.18.35 to 2.18.39 (#606)
=======
-   Add contract id to data source http call (#732)
-   Support also support releases in ci pipeline
-   Introduce typed object for oauth2 provisioning
-   Add documentation
-   Add test case
-   Add client to omejdn
-   add hydra deployment
-   Configure dynamically HTTP Receiver callback endpoints. (#685)
-   cp-adapter : code review, rollbacke name change (#664)
-   Feature/cp adapter task 355 356 357 (#621)
-   Add Validity Mapping in ContractDefinitionStepDefs class
-   Add feature and create SendAnOfferwithoutConstraints method in class negotiationSteps
-   Add validity attribute in class ContractDefinition
-   Add Validity Mapping in ContractDefinitionStepDefs class
-   Add feature and create SendAnOfferwithoutConstraints method in class negotiationSteps
-   Add validity attribute in class ContractDefinition
-   Local TXDC Setup Documentation (#618)
-   Feature: Sftp Provisioner and Client (#554)

### Changed

-   Support horizontal edc scaling in cp adapter extension (#678)
-   Use upstream jackson version (#741)
-   Replace provision-oauth2 with data-plane-http-oauth2
-   docs: Update sample documentation (#671)
-   chore: Disable build ci pipeline if just docu was updated (#705)
-   Increase trivy timeout
-   Remove not useful anymore custom-jsonld extension (#683)
-   update setup docu (#654)
-   remove trailing slash (#652)
-   update alpine from 3.17.0 to 3.17.1 for controlplane-memory-hashicorp-vault (#665)
-   Feature/set charts deprecated (#628)
-   update setup docu (#627)
-   Feature/update txdc deployment downward capabilities (#625)
-   remove git submodule (#619)
-   Feature/update postman (#624)
-   update control plane docu (#623)
-   update postgresql version in Chart.yaml supporting-infrastructure (#622)
-   update link to edc logo in README.md (#612)
-   update description of supporting infrastructure deployment (#616)

### Fixed

-   bugfix: Fix slow AES encryption (#746)
-   Fix typo in tractusx-connector values.yaml comment
-   Fix not working docu link in README.md
-   Fix typo in control-plane adapter README

### Dependency updates

-   Bump EDC to 20220220 (#767)
-   Bump alpine (#749)
-   Bump alpine (#750)
-   Bump alpine (#752)
-   Bump alpine in /edc-controlplane/edc-runtime-memory/src/main/docker (#753)
-   Bump maven-deploy-plugin from 3.0.0 to 3.1.0 (#735)
-   Bump actions/setup-java from 3.9.0 to 3.10.0 (#730)
-   Bump s3 from 2.19.33 to 2.20.0
-   Bump s3 from 2.19.27 to 2.19.33
-   Bump jaxb-runtime from 4.0.1 to 4.0.2
-   Bump spotless-maven-plugin from 2.31.0 to 2.32.0
-   Bump postgresql from 42.5.1 to 42.5.3
-   Bump nimbus-jose-jwt from 9.30 to 9.30.1
-   Bump lombok from 1.18.24 to 1.18.26
-   Bump flyway-core from 9.12.0 to 9.14.1
-   Bump jackson-bom from 2.14.0-rc2 to 2.14.2
-   Bump cucumber.version from 7.11.0 to 7.11.1
-   Bump azure-sdk-bom from 1.2.8 to 1.2.9
-   Bump mockito-bom from 5.0.0 to 5.1.1
-   Bump edc version to 0.0.1-20230131-SNAPSHOT
-   Bump s3 from 2.19.18 to 2.19.27
-   Bump docker/build-push-action from 3 to 4
-   Bump nimbus-jose-jwt from 9.29 to 9.30
-   Bump spotless-maven-plugin from 2.30.0 to 2.31.0
-   Bump nimbus-jose-jwt from 9.28 to 9.29
-   Bump mockito-bom from 4.11.0 to 5.0.0
-   Bump edc version to 0.0.1-20230125-SNAPSHOT
-   Bump flyway-core from 9.11.0 to 9.12.0
-   Bump s3 from 2.19.15 to 2.19.18 (#684)
-   Bump mikefarah/yq from 4.30.6 to 4.30.8 (#682)
-   Bump spotless-maven-plugin from 2.29.0 to 2.30.0
-   Bump edc version to 0.0.1-20230115-SNAPSHOT
-   Bump cucumber.version from 7.10.1 to 7.11.0 (#672)
-   Bump maven-dependency-plugin from 3.4.0 to 3.5.0 (#669)
-   Bump s3 from 2.19.11 to 2.19.15 (#668)
-   Bump maven-surefire-plugin from 3.0.0-M7 to 3.0.0-M8 (#670)
-   Bump edc version to 0.0.1-20230109-SNAPSHOT (#666)
-   Bump alpine in /edc-controlplane/edc-runtime-memory/src/main/docker (#659)
-   Bump alpine in /edc-dataplane/edc-dataplane-azure-vault/src/main/docker (#660)
-   Bump alpine (#658)
-   Bump alpine (#661)
-   Bump alpine (#662)
-   Bump azure/setup-kubectl from 3.1 to 3.2 (#655)
-   Bump junit-bom from 5.9.1 to 5.9.2 (#657)
-   Bump s3 from 2.19.2 to 2.19.11 (#648)
-   Bump actions/checkout from 3.2.0 to 3.3.0 (#647)
-   Bump flyway-core from 9.10.2 to 9.11.0 (#646)
-   Bump spotless-maven-plugin from 2.28.0 to 2.29.0 (#641)
-   Bump mockito-bom from 4.10.0 to 4.11.0 (#637)
-   Bump flyway-core from 9.10.1 to 9.10.2 (#632)
-   Bump s3 from 2.19.1 to 2.19.2 (#631)
-   Bump s3 from 2.18.41 to 2.19.1 (#626)
-   Bump mikefarah/yq from 4.30.5 to 4.30.6 (#613)
-   Bump cucumber.version from 7.10.0 to 7.10.1 (#614)
-   Bump s3 from 2.18.40 to 2.18.41 (#615)
-   Bump azure/setup-helm from 3.4 to 3.5 (#596)
-   Bump actions/checkout from 3.1.0 to 3.2.0 (#598)
-   Bump mockito-bom from 4.9.0 to 4.10.0 (#607)
-   Bump s3 from 2.18.39 to 2.18.40 (#609)
-   Bump flyway-core from 9.10.0 to 9.10.1 (#610)
-   Bump actions/setup-java from 3.8.0 to 3.9.0 (#605)
-   Bump s3 from 2.18.35 to 2.18.39 (#606)
>>>>>>> 98988daf

## [0.1.6] - 2023-02-20

### Fixed

-   SQL leakage issue
-   Catalog pagination

## [0.1.5] - 2023-02-13

### Fixed

-   Use patched EDC version: 0.0.1-20220922.2-SNAPSHOT to fix catalog pagination bug
-   Data Encryption extension: fixed usage of a blocking algorithm

## [0.1.2] - 2022-09-30

### Added

-   Introduced DEPENDENCIES file

### Changed

-   Moved helm charts from `deployment/helm` to `charts`
-   Replaced distroless image with alpine in all docker images
-   Update EDC commit to `740c100ac162bc41b1968c232ad81f7d739aefa9`

## [0.1.1] - 2022-09-04

**Important Note**: Please consolidate the migration documentation before updating your
connector. [documentation](/docs/migration/Version_0.1.0_0.1.1.md).

### Added

-   Control-Plane Extension ([cx-oauth2](/edc-extensions/cx-oauth2/README.md))

### Changed

-   Introduced git submodule to import EDC dependencies (instead of snapshot- or milestone artifact)
-   Helm Charts: TLS secret name is now configurable

### Fixed

<<<<<<< HEAD
- Connectors with Azure Vault extension are now starting
  again [link](https://github.com/eclipse-edc/Connector/issues/1892)
=======
-   Connectors with Azure Vault extension are now starting
    again [link](https://github.com/eclipse-edc/Connector/issues/1892)
>>>>>>> 98988daf

## [0.1.0] - 2022-08-19

**Important Note**: Version 0.1.0 introduces multiple breaking changes. Before updating **always** consolidate the
corresponding [documentation](/docs/migration/Version_0.0.x_0.1.x.md).

### Added

<<<<<<< HEAD
- Control-Plane
  extension ([data-plane-selector-client](https://github.com/eclipse-edc/Connector/tree/v0.0.1-milestone-5/extensions/data-plane-selector/selector-client))
  - run the EDC with multiple data planes at once
- Control-Plane extension ([dataplane-selector-configuration](edc-extensions/dataplane-selector-configuration))
  - add data plane instances to the control plane by configuration
- Data-Plane
  extension ([s3-data-plane](https://github.com/eclipse-edc/Connector/tree/main/extensions/aws/data-plane-s3))
  - transfer from and to AWS S3 buckets
- Control-Plane extension ([data-encryption](edc-extensions/data-encryption))
  - Data-Plane authentication attribute transmitted during data-plane-transfer can be encrypted symmetrically (AES)

### Changed

- Update setting name (`edc.dataplane.token.validation.endpoint` -> `edc.dataplane.token.validation.endpoint`)
- EDC has been updated to
  version [0.0.1-20220818-SNAPSHOT](https://oss.sonatype.org/#nexus-search;gav~org.eclipse.dataspaceconnector~~0.0.1-20220818-SNAPSHOT~~) -
  implications to the behavior of the connector have been covered in
  the [corresponding migration guide](docs/migration/Version_0.0.x_0.1.x.md)

### Fixed

- Contract-Offer-Receiving-Connectors must also pass the ContractPolicy of the ContractDefinition before receiving
  offers([issue](https://github.com/eclipse-edc/Connector/issues/1331))
- Deletion of Asset becomes impossible when Contract Negotiation
  exists([issue](https://github.com/eclipse-edc/Connector/issues/1403))
- Deletion of Policy becomes impossible when Contract Definition
  exists([issue](https://github.com/eclipse-edc/Connector/issues/1410))
=======
-   Control-Plane
    extension ([data-plane-selector-client](https://github.com/eclipse-edc/Connector/tree/v0.0.1-milestone-5/extensions/data-plane-selector/selector-client))
    -   run the EDC with multiple data planes at once
-   Control-Plane extension ([dataplane-selector-configuration](edc-extensions/dataplane-selector-configuration))
    -   add data plane instances to the control plane by configuration
-   Data-Plane
    extension ([s3-data-plane](https://github.com/eclipse-edc/Connector/tree/main/extensions/aws/data-plane-s3))
    -   transfer from and to AWS S3 buckets
-   Control-Plane extension ([data-encryption](edc-extensions/data-encryption))
    -   Data-Plane authentication attribute transmitted during data-plane-transfer can be encrypted symmetrically (AES)

### Changed

-   Update setting name (`edc.dataplane.token.validation.endpoint` -> `edc.dataplane.token.validation.endpoint`)
-   EDC has been updated to
    version [0.0.1-20220818-SNAPSHOT](https://oss.sonatype.org/#nexus-search;gav~org.eclipse.dataspaceconnector~~0.0.1-20220818-SNAPSHOT~~) -
    implications to the behavior of the connector have been covered in
    the [corresponding migration guide](docs/migration/Version_0.0.x_0.1.x.md)

### Fixed

-   Contract-Offer-Receiving-Connectors must also pass the ContractPolicy of the ContractDefinition before receiving
    offers([issue](https://github.com/eclipse-edc/Connector/issues/1331))
-   Deletion of Asset becomes impossible when Contract Negotiation
    exists([issue](https://github.com/eclipse-edc/Connector/issues/1403))
-   Deletion of Policy becomes impossible when Contract Definition
    exists([issue](https://github.com/eclipse-edc/Connector/issues/1410))
>>>>>>> 98988daf

## [0.0.6] - 2022-07-29

### Fixed

<<<<<<< HEAD
- Fixes [release 0.0.5](https://github.com/eclipse-tractusx/tractusx-edc/releases/tag/0.0.5), which introduced classpath
  issues due to usage of [net.jodah:failsafe:2.4.3](https://search.maven.org/artifact/net.jodah/failsafe/2.4.3/jar)
  library
=======
-   Fixes [release 0.0.5](https://github.com/eclipse-tractusx/tractusx-edc/releases/tag/0.0.5), which introduced classpath
    issues due to usage of [net.jodah:failsafe:2.4.3](https://search.maven.org/artifact/net.jodah/failsafe/2.4.3/jar)
    library
>>>>>>> 98988daf

## [0.0.5] - 2022-07-28

### Added

-   EDC Health Checks for HashiCorp Vault

### Changed

-   BusinessPartnerNumber constraint supports List structure
-   Helm: Confidential EDC settings can be set using k8s secrets
-   HashiCorp Vault API path configurable

## [0.0.4] - 2022-06-27

### Added

-   HashiCorp Vault Extension
-   Control Plane with HashiCorp Vault and PostgreSQL support

### Changed

-   Release Workflow now publishes EDC Extensions as Maven Artifacts

### Fixed

<<<<<<< HEAD
- [#1515](https://github.com/eclipse-edc/Connector/issues/1515) SQL: Connector sends out 50
  contract offers max.
=======
-   [#1515](https://github.com/eclipse-edc/Connector/issues/1515) SQL: Connector sends out 50
    contract offers max.
>>>>>>> 98988daf

### Removed

-   CosmosDB Control Plane
-   Control API Extension for all Control Planes

## [0.0.3] - 2022-05-23

## [0.0.2] - 2022-05-20

## [0.0.1] - 2022-05-13

[Unreleased]: https://github.com/eclipse-tractusx/tractusx-edc/compare/0.3.3...HEAD

[0.3.3]: https://github.com/eclipse-tractusx/tractusx-edc/compare/0.3.2...0.3.3

[0.3.2]: https://github.com/catenax-ng/tx-tractusx-edc/compare/0.3.1...0.3.2

[0.3.1]: https://github.com/eclipse-tractusx/tractusx-edc/compare/0.3.0...0.3.1

[0.3.0]: https://github.com/eclipse-tractusx/tractusx-edc/compare/0.2.0...0.3.0

[0.1.6]: https://github.com/eclipse-tractusx/tractusx-edc/compare/0.1.5...0.1.6

[0.1.5]: https://github.com/eclipse-tractusx/tractusx-edc/compare/0.1.2...0.1.5

[0.1.2]: https://github.com/eclipse-tractusx/tractusx-edc/compare/0.1.1...0.1.2

[0.1.1]: https://github.com/eclipse-tractusx/tractusx-edc/compare/0.1.0...0.1.1

[0.1.0]: https://github.com/eclipse-tractusx/tractusx-edc/compare/0.0.6...0.1.0

[0.0.6]: https://github.com/eclipse-tractusx/tractusx-edc/compare/0.0.5...0.0.6

[0.0.5]: https://github.com/eclipse-tractusx/tractusx-edc/compare/0.0.4...0.0.5

[0.0.4]: https://github.com/eclipse-tractusx/tractusx-edc/compare/0.0.3...0.0.4

[0.0.3]: https://github.com/eclipse-tractusx/tractusx-edc/compare/0.0.2...0.0.3

[0.0.2]: https://github.com/eclipse-tractusx/tractusx-edc/compare/0.0.1...0.0.2

[0.0.1]: https://github.com/eclipse-tractusx/tractusx-edc/compare/a02601306fed39a88a3b3b18fae98b80791157b9...0.0.1<|MERGE_RESOLUTION|>--- conflicted
+++ resolved
@@ -32,120 +32,6 @@
 
 ### Added
 
-<<<<<<< HEAD
-- Add contract id to data source http call (#732)
-- Support also support releases in ci pipeline
-- Introduce typed object for oauth2 provisioning
-- Add documentation
-- Add test case
-- Add client to omejdn
-- add hydra deployment
-- Configure dynamically HTTP Receiver callback endpoints. (#685)
-- cp-adapter : code review, rollbacke name change (#664)
-- Feature/cp adapter task 355 356 357 (#621)
-- Add Validity Mapping in ContractDefinitionStepDefs class
-- Add feature and create SendAnOfferwithoutConstraints method in class negotiationSteps
-- Add validity attribute in class ContractDefinition
-- Add Validity Mapping in ContractDefinitionStepDefs class
-- Add feature and create SendAnOfferwithoutConstraints method in class negotiationSteps
-- Add validity attribute in class ContractDefinition
-- Local TXDC Setup Documentation (#618)
-- Feature: Sftp Provisioner and Client (#554)
-
-### Changed
-
-- Support horizontal edc scaling in cp adapter extension (#678)
-- Use upstream jackson version (#741)
-- Replace provision-oauth2 with data-plane-http-oauth2
-- docs: Update sample documentation (#671)
-- chore: Disable build ci pipeline if just docu was updated (#705)
-- Increase trivy timeout
-- Remove not useful anymore custom-jsonld extension (#683)
-- update setup docu (#654)
-- remove trailing slash (#652)
-- update alpine from 3.17.0 to 3.17.1 for controlplane-memory-hashicorp-vault (#665)
-- Feature/set charts deprecated (#628)
-- update setup docu (#627)
-- Feature/update txdc deployment downward capabilities (#625)
-- remove git submodule (#619)
-- Feature/update postman (#624)
-- update control plane docu (#623)
-- update postgresql version in Chart.yaml supporting-infrastructure (#622)
-- update link to edc logo in README.md (#612)
-- update description of supporting infrastructure deployment (#616)
-
-### Fixed
-
-- bugfix: Fix slow AES encryption (#746)
-- Fix typo in tractusx-connector values.yaml comment
-- Fix not working docu link in README.md
-- Fix typo in control-plane adapter README
-
-### Dependency updates
-
-- Bump EDC to 20220220 (#767)
-- Bump alpine (#749)
-- Bump alpine (#750)
-- Bump alpine (#752)
-- Bump alpine in /edc-controlplane/edc-runtime-memory/src/main/docker (#753)
-- Bump maven-deploy-plugin from 3.0.0 to 3.1.0 (#735)
-- Bump actions/setup-java from 3.9.0 to 3.10.0 (#730)
-- Bump s3 from 2.19.33 to 2.20.0
-- Bump s3 from 2.19.27 to 2.19.33
-- Bump jaxb-runtime from 4.0.1 to 4.0.2
-- Bump spotless-maven-plugin from 2.31.0 to 2.32.0
-- Bump postgresql from 42.5.1 to 42.5.3
-- Bump nimbus-jose-jwt from 9.30 to 9.30.1
-- Bump lombok from 1.18.24 to 1.18.26
-- Bump flyway-core from 9.12.0 to 9.14.1
-- Bump jackson-bom from 2.14.0-rc2 to 2.14.2
-- Bump cucumber.version from 7.11.0 to 7.11.1
-- Bump azure-sdk-bom from 1.2.8 to 1.2.9
-- Bump mockito-bom from 5.0.0 to 5.1.1
-- Bump edc version to 0.0.1-20230131-SNAPSHOT
-- Bump s3 from 2.19.18 to 2.19.27
-- Bump docker/build-push-action from 3 to 4
-- Bump nimbus-jose-jwt from 9.29 to 9.30
-- Bump spotless-maven-plugin from 2.30.0 to 2.31.0
-- Bump nimbus-jose-jwt from 9.28 to 9.29
-- Bump mockito-bom from 4.11.0 to 5.0.0
-- Bump edc version to 0.0.1-20230125-SNAPSHOT
-- Bump flyway-core from 9.11.0 to 9.12.0
-- Bump s3 from 2.19.15 to 2.19.18 (#684)
-- Bump mikefarah/yq from 4.30.6 to 4.30.8 (#682)
-- Bump spotless-maven-plugin from 2.29.0 to 2.30.0
-- Bump edc version to 0.0.1-20230115-SNAPSHOT
-- Bump cucumber.version from 7.10.1 to 7.11.0 (#672)
-- Bump maven-dependency-plugin from 3.4.0 to 3.5.0 (#669)
-- Bump s3 from 2.19.11 to 2.19.15 (#668)
-- Bump maven-surefire-plugin from 3.0.0-M7 to 3.0.0-M8 (#670)
-- Bump edc version to 0.0.1-20230109-SNAPSHOT (#666)
-- Bump alpine in /edc-controlplane/edc-runtime-memory/src/main/docker (#659)
-- Bump alpine in /edc-dataplane/edc-dataplane-azure-vault/src/main/docker (#660)
-- Bump alpine (#658)
-- Bump alpine (#661)
-- Bump alpine (#662)
-- Bump azure/setup-kubectl from 3.1 to 3.2 (#655)
-- Bump junit-bom from 5.9.1 to 5.9.2 (#657)
-- Bump s3 from 2.19.2 to 2.19.11 (#648)
-- Bump actions/checkout from 3.2.0 to 3.3.0 (#647)
-- Bump flyway-core from 9.10.2 to 9.11.0 (#646)
-- Bump spotless-maven-plugin from 2.28.0 to 2.29.0 (#641)
-- Bump mockito-bom from 4.10.0 to 4.11.0 (#637)
-- Bump flyway-core from 9.10.1 to 9.10.2 (#632)
-- Bump s3 from 2.19.1 to 2.19.2 (#631)
-- Bump s3 from 2.18.41 to 2.19.1 (#626)
-- Bump mikefarah/yq from 4.30.5 to 4.30.6 (#613)
-- Bump cucumber.version from 7.10.0 to 7.10.1 (#614)
-- Bump s3 from 2.18.40 to 2.18.41 (#615)
-- Bump azure/setup-helm from 3.4 to 3.5 (#596)
-- Bump actions/checkout from 3.1.0 to 3.2.0 (#598)
-- Bump mockito-bom from 4.9.0 to 4.10.0 (#607)
-- Bump s3 from 2.18.39 to 2.18.40 (#609)
-- Bump flyway-core from 9.10.0 to 9.10.1 (#610)
-- Bump actions/setup-java from 3.8.0 to 3.9.0 (#605)
-- Bump s3 from 2.18.35 to 2.18.39 (#606)
-=======
 -   Add contract id to data source http call (#732)
 -   Support also support releases in ci pipeline
 -   Introduce typed object for oauth2 provisioning
@@ -258,7 +144,6 @@
 -   Bump flyway-core from 9.10.0 to 9.10.1 (#610)
 -   Bump actions/setup-java from 3.8.0 to 3.9.0 (#605)
 -   Bump s3 from 2.18.35 to 2.18.39 (#606)
->>>>>>> 98988daf
 
 ## [0.1.6] - 2023-02-20
 
@@ -302,13 +187,8 @@
 
 ### Fixed
 
-<<<<<<< HEAD
-- Connectors with Azure Vault extension are now starting
-  again [link](https://github.com/eclipse-edc/Connector/issues/1892)
-=======
 -   Connectors with Azure Vault extension are now starting
     again [link](https://github.com/eclipse-edc/Connector/issues/1892)
->>>>>>> 98988daf
 
 ## [0.1.0] - 2022-08-19
 
@@ -317,35 +197,6 @@
 
 ### Added
 
-<<<<<<< HEAD
-- Control-Plane
-  extension ([data-plane-selector-client](https://github.com/eclipse-edc/Connector/tree/v0.0.1-milestone-5/extensions/data-plane-selector/selector-client))
-  - run the EDC with multiple data planes at once
-- Control-Plane extension ([dataplane-selector-configuration](edc-extensions/dataplane-selector-configuration))
-  - add data plane instances to the control plane by configuration
-- Data-Plane
-  extension ([s3-data-plane](https://github.com/eclipse-edc/Connector/tree/main/extensions/aws/data-plane-s3))
-  - transfer from and to AWS S3 buckets
-- Control-Plane extension ([data-encryption](edc-extensions/data-encryption))
-  - Data-Plane authentication attribute transmitted during data-plane-transfer can be encrypted symmetrically (AES)
-
-### Changed
-
-- Update setting name (`edc.dataplane.token.validation.endpoint` -> `edc.dataplane.token.validation.endpoint`)
-- EDC has been updated to
-  version [0.0.1-20220818-SNAPSHOT](https://oss.sonatype.org/#nexus-search;gav~org.eclipse.dataspaceconnector~~0.0.1-20220818-SNAPSHOT~~) -
-  implications to the behavior of the connector have been covered in
-  the [corresponding migration guide](docs/migration/Version_0.0.x_0.1.x.md)
-
-### Fixed
-
-- Contract-Offer-Receiving-Connectors must also pass the ContractPolicy of the ContractDefinition before receiving
-  offers([issue](https://github.com/eclipse-edc/Connector/issues/1331))
-- Deletion of Asset becomes impossible when Contract Negotiation
-  exists([issue](https://github.com/eclipse-edc/Connector/issues/1403))
-- Deletion of Policy becomes impossible when Contract Definition
-  exists([issue](https://github.com/eclipse-edc/Connector/issues/1410))
-=======
 -   Control-Plane
     extension ([data-plane-selector-client](https://github.com/eclipse-edc/Connector/tree/v0.0.1-milestone-5/extensions/data-plane-selector/selector-client))
     -   run the EDC with multiple data planes at once
@@ -373,21 +224,14 @@
     exists([issue](https://github.com/eclipse-edc/Connector/issues/1403))
 -   Deletion of Policy becomes impossible when Contract Definition
     exists([issue](https://github.com/eclipse-edc/Connector/issues/1410))
->>>>>>> 98988daf
 
 ## [0.0.6] - 2022-07-29
 
 ### Fixed
 
-<<<<<<< HEAD
-- Fixes [release 0.0.5](https://github.com/eclipse-tractusx/tractusx-edc/releases/tag/0.0.5), which introduced classpath
-  issues due to usage of [net.jodah:failsafe:2.4.3](https://search.maven.org/artifact/net.jodah/failsafe/2.4.3/jar)
-  library
-=======
 -   Fixes [release 0.0.5](https://github.com/eclipse-tractusx/tractusx-edc/releases/tag/0.0.5), which introduced classpath
     issues due to usage of [net.jodah:failsafe:2.4.3](https://search.maven.org/artifact/net.jodah/failsafe/2.4.3/jar)
     library
->>>>>>> 98988daf
 
 ## [0.0.5] - 2022-07-28
 
@@ -414,13 +258,8 @@
 
 ### Fixed
 
-<<<<<<< HEAD
-- [#1515](https://github.com/eclipse-edc/Connector/issues/1515) SQL: Connector sends out 50
-  contract offers max.
-=======
 -   [#1515](https://github.com/eclipse-edc/Connector/issues/1515) SQL: Connector sends out 50
     contract offers max.
->>>>>>> 98988daf
 
 ### Removed
 

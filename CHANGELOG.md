--- conflicted
+++ resolved
@@ -9,22 +9,6 @@
 
 ## [0.4.1] - 2023-05-31
 
-<<<<<<< HEAD
-### Added
-
-- SQL implementation for the EDR Cache
-- E2E test variant using PostgreSQL
-- Documentation
-
-### Changed
-
-- Moved to Java 17
-- Switched to Eclipse Dataspace Components `0.1.0`
-
-### Removed
-
-- Lombok
-=======
 ## [0.4.1] - 2023-05-31
 
 ### Added
@@ -41,7 +25,6 @@
 ### Removed
 
 -   Lombok
->>>>>>> edcbd3ff
 
 ## [0.4.0] - 2023-05-18
 
@@ -340,13 +323,9 @@
 
 ## [0.0.1] - 2022-05-13
 
-<<<<<<< HEAD
-[Unreleased]: https://github.com/eclipse-tractusx/tractusx-edc/compare/0.3.3...HEAD
-=======
 [Unreleased]: https://github.com/eclipse-tractusx/tractusx-edc/compare/0.4.1...HEAD
 
 [0.4.1]: https://github.com/eclipse-tractusx/tractusx-edc/compare/0.3.3...0.4.1
->>>>>>> edcbd3ff
 
 [0.3.3]: https://github.com/eclipse-tractusx/tractusx-edc/compare/0.3.2...0.3.3
 

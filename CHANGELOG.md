# Changelog

All notable changes to this project will be documented in this file.

The format is based on [Keep a Changelog](https://keepachangelog.com/en/1.0.0/),
and this project adheres to [Semantic Versioning](https://semver.org/spec/v2.0.0.html).

## [Unreleased]

<<<<<<< HEAD
=======
## [0.3.2] - 2023-03-30

### Fixed

- Fixed mutually-exclusive config values for Azure KeyVault

>>>>>>> e0d89139
## [0.3.1] - 2023-03-27

### Added

### Changed

- Support unauthenticated access to the ObservabilityAPI (#126)

### Fixed

## [0.3.0] - 2023-02-20

**Important Note**: This version introduces multiple breaking changes. Before updating **always** consolidate the
corresponding [documentation](/docs/migration/Version_0.1.x_0.3.x.md).

### Added

<<<<<<< HEAD
=======
- Add contract id to data source http call (#732)
- Support also support releases in ci pipeline
- Introduce typed object for oauth2 provisioning
- Add documentation
- Add test case
- Add client to omejdn
- add hydra deployment
- Configure dynamically HTTP Receiver callback endpoints. (#685)
- cp-adapter : code review, rollbacke name change (#664)
- Feature/cp adapter task 355 356 357 (#621)
- Add Validity Mapping in ContractDefinitionStepDefs class
- Add feature and create SendAnOfferwithoutConstraints method in class negotiationSteps
- Add validity attribute in class ContractDefinition
- Add Validity Mapping in ContractDefinitionStepDefs class
- Add feature and create SendAnOfferwithoutConstraints method in class negotiationSteps
- Add validity attribute in class ContractDefinition
- Local TXDC Setup Documentation (#618)
- Feature: Sftp Provisioner and Client (#554)

>>>>>>> e0d89139
- Add contract id to data source http call (#732)
- Support also support releases in ci pipeline
- Introduce typed object for oauth2 provisioning
- Add documentation
- Add test case
- Add client to omejdn
- add hydra deployment
- Configure dynamically HTTP Receiver callback endpoints. (#685)
- cp-adapter : code review, rollbacke name change (#664)
- Feature/cp adapter task 355 356 357 (#621)
- Add Validity Mapping in ContractDefinitionStepDefs class
- Add feature and create SendAnOfferwithoutConstraints method in class negotiationSteps
- Add validity attribute in class ContractDefinition
- Add Validity Mapping in ContractDefinitionStepDefs class
- Add feature and create SendAnOfferwithoutConstraints method in class negotiationSteps
- Add validity attribute in class ContractDefinition
- Local TXDC Setup Documentation (#618)
- Feature: Sftp Provisioner and Client (#554)

### Changed

<<<<<<< HEAD
=======
- Support horizontal edc scaling in cp adapter extension (#678)
- Use upstream jackson version (#741)
- Replace provision-oauth2 with data-plane-http-oauth2
- docs: Update sample documentation (#671)
- chore: Disable build ci pipeline if just docu was updated (#705)
- Increase trivy timeout
- Remove not useful anymore custom-jsonld extension (#683)
- update setup docu (#654)
- remove trailing slash (#652)
- update alpine from 3.17.0 to 3.17.1 for controlplane-memory-hashicorp-vault (#665)
- Feature/set charts deprecated (#628)
- update setup docu (#627)
- Feature/update txdc deployment downward capabilities (#625)
- remove git submodule (#619)
- Feature/update postman (#624)
- update control plane docu (#623)
- update postgresql version in Chart.yaml supporting-infrastructure (#622)
- update link to edc logo in README.md (#612)
- update description  of supporting infrastructure deployment (#616)

>>>>>>> e0d89139
- Support horizontal edc scaling in cp adapter extension (#678)
- Use upstream jackson version (#741)
- Replace provision-oauth2 with data-plane-http-oauth2
- docs: Update sample documentation (#671)
- chore: Disable build ci pipeline if just docu was updated (#705)
- Increase trivy timeout
- Remove not useful anymore custom-jsonld extension (#683)
- update setup docu (#654)
- remove trailing slash (#652)
- update alpine from 3.17.0 to 3.17.1 for controlplane-memory-hashicorp-vault (#665)
- Feature/set charts deprecated (#628)
- update setup docu (#627)
- Feature/update txdc deployment downward capabilities (#625)
- remove git submodule (#619)
- Feature/update postman (#624)
- update control plane docu (#623)
- update postgresql version in Chart.yaml supporting-infrastructure (#622)
- update link to edc logo in README.md (#612)
- update description  of supporting infrastructure deployment (#616)

### Fixed

<<<<<<< HEAD
=======
- bugfix: Fix slow AES encryption (#746)
- Fix typo in tractusx-connector values.yaml comment
- Fix not working docu link in README.md
- Fix typo in control-plane adapter README

>>>>>>> e0d89139
- bugfix: Fix slow AES encryption (#746)
- Fix typo in tractusx-connector values.yaml comment
- Fix not working docu link in README.md
- Fix typo in control-plane adapter README

### Dependency updates

- Bump EDC to 20220220 (#767)
- Bump alpine (#749)
- Bump alpine (#750)
- Bump alpine (#752)
- Bump alpine in /edc-controlplane/edc-controlplane-memory/src/main/docker (#753)
- Bump maven-deploy-plugin from 3.0.0 to 3.1.0 (#735)
- Bump actions/setup-java from 3.9.0 to 3.10.0 (#730)
- Bump s3 from 2.19.33 to 2.20.0
- Bump s3 from 2.19.27 to 2.19.33
- Bump jaxb-runtime from 4.0.1 to 4.0.2
- Bump spotless-maven-plugin from 2.31.0 to 2.32.0
- Bump postgresql from 42.5.1 to 42.5.3
- Bump nimbus-jose-jwt from 9.30 to 9.30.1
- Bump lombok from 1.18.24 to 1.18.26
- Bump flyway-core from 9.12.0 to 9.14.1
- Bump jackson-bom from 2.14.0-rc2 to 2.14.2
- Bump cucumber.version from 7.11.0 to 7.11.1
- Bump azure-sdk-bom from 1.2.8 to 1.2.9
- Bump mockito-bom from 5.0.0 to 5.1.1
- Bump edc version to 0.0.1-20230131-SNAPSHOT
- Bump s3 from 2.19.18 to 2.19.27
- Bump docker/build-push-action from 3 to 4
- Bump nimbus-jose-jwt from 9.29 to 9.30
- Bump spotless-maven-plugin from 2.30.0 to 2.31.0
- Bump nimbus-jose-jwt from 9.28 to 9.29
- Bump mockito-bom from 4.11.0 to 5.0.0
- Bump edc version to 0.0.1-20230125-SNAPSHOT
- Bump flyway-core from 9.11.0 to 9.12.0
- Bump s3 from 2.19.15 to 2.19.18 (#684)
- Bump mikefarah/yq from 4.30.6 to 4.30.8 (#682)
- Bump spotless-maven-plugin from 2.29.0 to 2.30.0
- Bump edc version to 0.0.1-20230115-SNAPSHOT
- Bump cucumber.version from 7.10.1 to 7.11.0 (#672)
- Bump maven-dependency-plugin from 3.4.0 to 3.5.0 (#669)
- Bump s3 from 2.19.11 to 2.19.15 (#668)
- Bump maven-surefire-plugin from 3.0.0-M7 to 3.0.0-M8 (#670)
- Bump edc version to 0.0.1-20230109-SNAPSHOT (#666)
- Bump alpine in /edc-controlplane/edc-controlplane-memory/src/main/docker (#659)
- Bump alpine in /edc-dataplane/edc-dataplane-azure-vault/src/main/docker (#660)
- Bump alpine (#658)
- Bump alpine (#661)
- Bump alpine (#662)
- Bump azure/setup-kubectl from 3.1 to 3.2 (#655)
- Bump junit-bom from 5.9.1 to 5.9.2 (#657)
- Bump s3 from 2.19.2 to 2.19.11 (#648)
- Bump actions/checkout from 3.2.0 to 3.3.0 (#647)
- Bump flyway-core from 9.10.2 to 9.11.0 (#646)
- Bump spotless-maven-plugin from 2.28.0 to 2.29.0 (#641)
- Bump mockito-bom from 4.10.0 to 4.11.0 (#637)
- Bump flyway-core from 9.10.1 to 9.10.2 (#632)
- Bump s3 from 2.19.1 to 2.19.2 (#631)
- Bump s3 from 2.18.41 to 2.19.1 (#626)
- Bump mikefarah/yq from 4.30.5 to 4.30.6 (#613)
- Bump cucumber.version from 7.10.0 to 7.10.1 (#614)
- Bump s3 from 2.18.40 to 2.18.41 (#615)
- Bump azure/setup-helm from 3.4 to 3.5 (#596)
- Bump actions/checkout from 3.1.0 to 3.2.0 (#598)
- Bump mockito-bom from 4.9.0 to 4.10.0 (#607)
- Bump s3 from 2.18.39 to 2.18.40 (#609)
- Bump flyway-core from 9.10.0 to 9.10.1 (#610)
- Bump actions/setup-java from 3.8.0 to 3.9.0 (#605)
- Bump s3 from 2.18.35 to 2.18.39 (#606)

## [0.1.6] - 2023-02-20

### Fixed

- SQL leakage issue
- Catalog pagination

## [0.1.5] - 2023-02-13

### Fixed

- Use patched EDC version: 0.0.1-20220922.2-SNAPSHOT to fix catalog pagination bug
- Data Encryption extension: fixed usage of a blocking algorithm

## [0.1.2] - 2022-09-30

### Added

- Introduced DEPENDENCIES file

### Changed

- Moved helm charts from `deployment/helm` to `charts`
- Replaced distroless image with alpine in all docker images
- Update EDC commit to `740c100ac162bc41b1968c232ad81f7d739aefa9`

## [0.1.1] - 2022-09-04

**Important Note**: Please consolidate the migration documentation before updating your connector. [documentation](/docs/migration/Version_0.1.0_0.1.1.md).

### Added

- Control-Plane Extension ([cx-oauth2](/edc-extensions/cx-oauth2/README.md))

### Changed

- Introduced git submodule to import EDC dependencies (instead of snapshot- or milestone artifact)
- Helm Charts: TLS secret name is now configurable

### Fixed

- Connectors with Azure Vault extension are now starting again [link](https://github.com/eclipse-edc/Connector/issues/1892)

## [0.1.0] - 2022-08-19

**Important Note**: Version 0.1.0 introduces multiple breaking changes. Before updating **always** consolidate the
corresponding [documentation](/docs/migration/Version_0.0.x_0.1.x.md).

### Added

- Control-Plane extension ([data-plane-selector-client](https://github.com/eclipse-edc/Connector/tree/v0.0.1-milestone-5/extensions/data-plane-selector/selector-client))
  - run the EDC with multiple data planes at once
- Control-Plane extension ([dataplane-selector-configuration](edc-extensions/dataplane-selector-configuration))
  - add data plane instances to the control plane by configuration
- Data-Plane extension ([s3-data-plane](https://github.com/eclipse-edc/Connector/tree/main/extensions/aws/data-plane-s3))
  - transfer from and to AWS S3 buckets
- Control-Plane extension ([data-encryption](edc-extensions/data-encryption))
  - Data-Plane authentication attribute transmitted during data-plane-transfer can be encrypted symmetrically (AES)

### Changed

- Update setting name (`edc.dataplane.token.validation.endpoint` -> `edc.dataplane.token.validation.endpoint`)
- EDC has been updated to version [0.0.1-20220818-SNAPSHOT](https://oss.sonatype.org/#nexus-search;gav~org.eclipse.dataspaceconnector~~0.0.1-20220818-SNAPSHOT~~) - implications to the behavior of the connector have been covered in the [corresponding migration guide](docs/migration/Version_0.0.x_0.1.x.md)

### Fixed

- Contract-Offer-Receiving-Connectors must also pass the ContractPolicy of the ContractDefinition before receiving offers([issue](https://github.com/eclipse-edc/Connector/issues/1331))
- Deletion of Asset becomes impossible when Contract Negotiation exists([issue](https://github.com/eclipse-edc/Connector/issues/1403))
- Deletion of Policy becomes impossible when Contract Definition exists([issue](https://github.com/eclipse-edc/Connector/issues/1410))

## [0.0.6] - 2022-07-29

### Fixed

- Fixes [release 0.0.5](https://github.com/eclipse-tractusx/tractusx-edc/releases/tag/0.0.5), which introduced classpath issues due to usage of [net.jodah:failsafe:2.4.3](https://search.maven.org/artifact/net.jodah/failsafe/2.4.3/jar) library

## [0.0.5] - 2022-07-28

### Added

- EDC Health Checks for HashiCorp Vault

### Changed

- BusinessPartnerNumber constraint supports List structure
- Helm: Confidential EDC settings can be set using k8s secrets
- HashiCorp Vault API path configurable

## [0.0.4] - 2022-06-27

### Added

- HashiCorp Vault Extension
- Control Plane with HashiCorp Vault and PostgreSQL support

### Changed

- Release Workflow now publishes EDC Extensions as Maven Artifacts

### Fixed

- [#1515](https://github.com/eclipse-edc/Connector/issues/1515) SQL: Connector sends out 50
<<<<<<< HEAD
    contract offers max.
=======
      contract offers max.
>>>>>>> e0d89139

### Removed

- CosmosDB Control Plane
- Control API Extension for all Control Planes

## [0.0.3] - 2022-05-23

## [0.0.2] - 2022-05-20

## [0.0.1] - 2022-05-13

<<<<<<< HEAD
[Unreleased]: https://github.com/eclipse-tractusx/tractusx-edc/compare/0.3.1...HEAD
=======
[Unreleased]: https://github.com/catenax-ng/tx-tractusx-edc/compare/0.3.2...HEAD

[0.3.2]: https://github.com/catenax-ng/tx-tractusx-edc/compare/0.3.1...0.3.2
>>>>>>> e0d89139

[0.3.1]: https://github.com/eclipse-tractusx/tractusx-edc/compare/0.3.0...0.3.1

[0.3.0]: https://github.com/eclipse-tractusx/tractusx-edc/compare/0.2.0...0.3.0

[0.1.6]: https://github.com/eclipse-tractusx/tractusx-edc/compare/0.1.5...0.1.6

[0.1.5]: https://github.com/eclipse-tractusx/tractusx-edc/compare/0.1.2...0.1.5

[0.1.2]: https://github.com/eclipse-tractusx/tractusx-edc/compare/0.1.1...0.1.2

[0.1.1]: https://github.com/eclipse-tractusx/tractusx-edc/compare/0.1.0...0.1.1

[0.1.0]: https://github.com/eclipse-tractusx/tractusx-edc/compare/0.0.6...0.1.0

[0.0.6]: https://github.com/eclipse-tractusx/tractusx-edc/compare/0.0.5...0.0.6

[0.0.5]: https://github.com/eclipse-tractusx/tractusx-edc/compare/0.0.4...0.0.5

[0.0.4]: https://github.com/eclipse-tractusx/tractusx-edc/compare/0.0.3...0.0.4

[0.0.3]: https://github.com/eclipse-tractusx/tractusx-edc/compare/0.0.2...0.0.3

[0.0.2]: https://github.com/eclipse-tractusx/tractusx-edc/compare/0.0.1...0.0.2

[0.0.1]: https://github.com/eclipse-tractusx/tractusx-edc/compare/a02601306fed39a88a3b3b18fae98b80791157b9...0.0.1<|MERGE_RESOLUTION|>--- conflicted
+++ resolved
@@ -7,15 +7,12 @@
 
 ## [Unreleased]
 
-<<<<<<< HEAD
-=======
 ## [0.3.2] - 2023-03-30
 
 ### Fixed
 
 - Fixed mutually-exclusive config values for Azure KeyVault
 
->>>>>>> e0d89139
 ## [0.3.1] - 2023-03-27
 
 ### Added
@@ -33,8 +30,6 @@
 
 ### Added
 
-<<<<<<< HEAD
-=======
 - Add contract id to data source http call (#732)
 - Support also support releases in ci pipeline
 - Introduce typed object for oauth2 provisioning
@@ -54,7 +49,6 @@
 - Local TXDC Setup Documentation (#618)
 - Feature: Sftp Provisioner and Client (#554)
 
->>>>>>> e0d89139
 - Add contract id to data source http call (#732)
 - Support also support releases in ci pipeline
 - Introduce typed object for oauth2 provisioning
@@ -76,8 +70,6 @@
 
 ### Changed
 
-<<<<<<< HEAD
-=======
 - Support horizontal edc scaling in cp adapter extension (#678)
 - Use upstream jackson version (#741)
 - Replace provision-oauth2 with data-plane-http-oauth2
@@ -98,7 +90,6 @@
 - update link to edc logo in README.md (#612)
 - update description  of supporting infrastructure deployment (#616)
 
->>>>>>> e0d89139
 - Support horizontal edc scaling in cp adapter extension (#678)
 - Use upstream jackson version (#741)
 - Replace provision-oauth2 with data-plane-http-oauth2
@@ -121,14 +112,11 @@
 
 ### Fixed
 
-<<<<<<< HEAD
-=======
 - bugfix: Fix slow AES encryption (#746)
 - Fix typo in tractusx-connector values.yaml comment
 - Fix not working docu link in README.md
 - Fix typo in control-plane adapter README
 
->>>>>>> e0d89139
 - bugfix: Fix slow AES encryption (#746)
 - Fix typo in tractusx-connector values.yaml comment
 - Fix not working docu link in README.md
@@ -301,11 +289,7 @@
 ### Fixed
 
 - [#1515](https://github.com/eclipse-edc/Connector/issues/1515) SQL: Connector sends out 50
-<<<<<<< HEAD
-    contract offers max.
-=======
       contract offers max.
->>>>>>> e0d89139
 
 ### Removed
 
@@ -318,13 +302,9 @@
 
 ## [0.0.1] - 2022-05-13
 
-<<<<<<< HEAD
-[Unreleased]: https://github.com/eclipse-tractusx/tractusx-edc/compare/0.3.1...HEAD
-=======
 [Unreleased]: https://github.com/catenax-ng/tx-tractusx-edc/compare/0.3.2...HEAD
 
 [0.3.2]: https://github.com/catenax-ng/tx-tractusx-edc/compare/0.3.1...0.3.2
->>>>>>> e0d89139
 
 [0.3.1]: https://github.com/eclipse-tractusx/tractusx-edc/compare/0.3.0...0.3.1
 

# Changelog

All notable changes to this project will be documented in this file.

The format is based on [Keep a Changelog](https://keepachangelog.com/en/1.0.0/),
and this project adheres to [Semantic Versioning](https://semver.org/spec/v2.0.0.html).

## [Unreleased]

<<<<<<< HEAD
=======
## [0.5.0-rc5] - 2023-07-05

>>>>>>> 71e4cac5
### Changed

Upgraded to EDC 0.1.3

## [0.5.0-rc4] - 2023-07-04

### Removed

Removed the interim solution `observability-api-customization` and use the upstream extension `Observability API` instead

## [0.5.0-rc3] - 2023-06-30

### Fixed

- Replace '\_\_' with '--' in the Sql EDR Store (#538)
- Adapt Postman Collection for RC1/RC2 (#535)

## [0.5.0-rc2] - 2023-06-23

### Changed

Upgraded to EDC 0.1.2

## [0.5.0-rc1] - 2023-06-21

### Fixed

Various fixes and improvements to our helm charts

### Added

Support for SSI (centralized MiW) (#459, #510)
Support for the JsonWebSignature2020 Crypto Suite (#483)

### Changed

All Helm charts now use SSI instead of DAPS (#511)

### Removed

Support for DAPS as identity provider (#511)

## [0.4.1] - 2023-05-31

### Added

- SQL implementation for the EDR Cache
- E2E test variant using PostgreSQL
- Documentation

### Changed

- Moved to Java 17
- Switched to Eclipse Dataspace Components `0.1.0`

### Removed

- Lombok

## [0.4.0] - 2023-05-18

### Added

- Support for the new Dataspace Protocol
- GitHub Workflow to check for missing license headers

### Changed

- Switched to Eclipse Dataspace Components `0.0.1-milestone-9`

### Removed

- Business tests. All tests are covered by other means.
- Control-Plane-Adapter. Replaced by a DSP-compatible implementation

## [0.3.4] - 2023-05-17

### Fixed

- Added license headers to several files in the code base
- Refactoring of Helm charts - multiple charts instead of one dynamically assembled chart

## [0.3.3] - 2023-04-19

### Fixed

- Config values for the data plane part of the helm chart
- Contract Validity

### Added

- A log line whenever a policy evaluation of the BPN number was performed

## [0.3.2] - 2023-03-30

### Fixed

- Fixed mutually-exclusive config values for Azure KeyVault

## [0.3.1] - 2023-03-27

### Added

### Changed

- Support unauthenticated access to the ObservabilityAPI (#126)

### Fixed

## [0.3.0] - 2023-02-20

**Important Note**: This version introduces multiple breaking changes. Before updating **always** consolidate the
corresponding [documentation](/docs/migration/Version_0.1.x_0.3.x.md).

### Added

- Add contract id to data source http call (#732)
- Support also support releases in ci pipeline
- Introduce typed object for oauth2 provisioning
- Add documentation
- Add test case
- Add client to omejdn
- add hydra deployment
- Configure dynamically HTTP Receiver callback endpoints. (#685)
- cp-adapter : code review, rollbacke name change (#664)
- Feature/cp adapter task 355 356 357 (#621)
- Add Validity Mapping in ContractDefinitionStepDefs class
- Add feature and create SendAnOfferwithoutConstraints method in class negotiationSteps
- Add validity attribute in class ContractDefinition
- Add Validity Mapping in ContractDefinitionStepDefs class
- Add feature and create SendAnOfferwithoutConstraints method in class negotiationSteps
- Add validity attribute in class ContractDefinition
- Local TXDC Setup Documentation (#618)
- Feature: Sftp Provisioner and Client (#554)

### Changed

- Support horizontal edc scaling in cp adapter extension (#678)
- Use upstream jackson version (#741)
- Replace provision-oauth2 with data-plane-http-oauth2
- docs: Update sample documentation (#671)
- chore: Disable build ci pipeline if just docu was updated (#705)
- Increase trivy timeout
- Remove not useful anymore custom-jsonld extension (#683)
- update setup docu (#654)
- remove trailing slash (#652)
- update alpine from 3.17.0 to 3.17.1 for controlplane-memory-hashicorp-vault (#665)
- Feature/set charts deprecated (#628)
- update setup docu (#627)
- Feature/update txdc deployment downward capabilities (#625)
- remove git submodule (#619)
- Feature/update postman (#624)
- update control plane docu (#623)
- update postgresql version in Chart.yaml supporting-infrastructure (#622)
- update link to edc logo in README.md (#612)
- update description of supporting infrastructure deployment (#616)

### Fixed

- bugfix: Fix slow AES encryption (#746)
- Fix typo in tractusx-connector values.yaml comment
- Fix not working docu link in README.md
- Fix typo in control-plane adapter README

### Dependency updates

- Bump EDC to 20220220 (#767)
- Bump alpine (#749)
- Bump alpine (#750)
- Bump alpine (#752)
- Bump alpine in /edc-controlplane/edc-runtime-memory/src/main/docker (#753)
- Bump maven-deploy-plugin from 3.0.0 to 3.1.0 (#735)
- Bump actions/setup-java from 3.9.0 to 3.10.0 (#730)
- Bump s3 from 2.19.33 to 2.20.0
- Bump s3 from 2.19.27 to 2.19.33
- Bump jaxb-runtime from 4.0.1 to 4.0.2
- Bump spotless-maven-plugin from 2.31.0 to 2.32.0
- Bump postgresql from 42.5.1 to 42.5.3
- Bump nimbus-jose-jwt from 9.30 to 9.30.1
- Bump lombok from 1.18.24 to 1.18.26
- Bump flyway-core from 9.12.0 to 9.14.1
- Bump jackson-bom from 2.14.0-rc2 to 2.14.2
- Bump cucumber.version from 7.11.0 to 7.11.1
- Bump azure-sdk-bom from 1.2.8 to 1.2.9
- Bump mockito-bom from 5.0.0 to 5.1.1
- Bump edc version to 0.0.1-20230131-SNAPSHOT
- Bump s3 from 2.19.18 to 2.19.27
- Bump docker/build-push-action from 3 to 4
- Bump nimbus-jose-jwt from 9.29 to 9.30
- Bump spotless-maven-plugin from 2.30.0 to 2.31.0
- Bump nimbus-jose-jwt from 9.28 to 9.29
- Bump mockito-bom from 4.11.0 to 5.0.0
- Bump edc version to 0.0.1-20230125-SNAPSHOT
- Bump flyway-core from 9.11.0 to 9.12.0
- Bump s3 from 2.19.15 to 2.19.18 (#684)
- Bump mikefarah/yq from 4.30.6 to 4.30.8 (#682)
- Bump spotless-maven-plugin from 2.29.0 to 2.30.0
- Bump edc version to 0.0.1-20230115-SNAPSHOT
- Bump cucumber.version from 7.10.1 to 7.11.0 (#672)
- Bump maven-dependency-plugin from 3.4.0 to 3.5.0 (#669)
- Bump s3 from 2.19.11 to 2.19.15 (#668)
- Bump maven-surefire-plugin from 3.0.0-M7 to 3.0.0-M8 (#670)
- Bump edc version to 0.0.1-20230109-SNAPSHOT (#666)
- Bump alpine in /edc-controlplane/edc-runtime-memory/src/main/docker (#659)
- Bump alpine in /edc-dataplane/edc-dataplane-azure-vault/src/main/docker (#660)
- Bump alpine (#658)
- Bump alpine (#661)
- Bump alpine (#662)
- Bump azure/setup-kubectl from 3.1 to 3.2 (#655)
- Bump junit-bom from 5.9.1 to 5.9.2 (#657)
- Bump s3 from 2.19.2 to 2.19.11 (#648)
- Bump actions/checkout from 3.2.0 to 3.3.0 (#647)
- Bump flyway-core from 9.10.2 to 9.11.0 (#646)
- Bump spotless-maven-plugin from 2.28.0 to 2.29.0 (#641)
- Bump mockito-bom from 4.10.0 to 4.11.0 (#637)
- Bump flyway-core from 9.10.1 to 9.10.2 (#632)
- Bump s3 from 2.19.1 to 2.19.2 (#631)
- Bump s3 from 2.18.41 to 2.19.1 (#626)
- Bump mikefarah/yq from 4.30.5 to 4.30.6 (#613)
- Bump cucumber.version from 7.10.0 to 7.10.1 (#614)
- Bump s3 from 2.18.40 to 2.18.41 (#615)
- Bump azure/setup-helm from 3.4 to 3.5 (#596)
- Bump actions/checkout from 3.1.0 to 3.2.0 (#598)
- Bump mockito-bom from 4.9.0 to 4.10.0 (#607)
- Bump s3 from 2.18.39 to 2.18.40 (#609)
- Bump flyway-core from 9.10.0 to 9.10.1 (#610)
- Bump actions/setup-java from 3.8.0 to 3.9.0 (#605)
- Bump s3 from 2.18.35 to 2.18.39 (#606)

## [0.1.6] - 2023-02-20

### Fixed

- SQL leakage issue
- Catalog pagination

## [0.1.5] - 2023-02-13

### Fixed

- Use patched EDC version: 0.0.1-20220922.2-SNAPSHOT to fix catalog pagination bug
- Data Encryption extension: fixed usage of a blocking algorithm

## [0.1.2] - 2022-09-30

### Added

- Introduced DEPENDENCIES file

### Changed

- Moved helm charts from `deployment/helm` to `charts`
- Replaced distroless image with alpine in all docker images
- Update EDC commit to `740c100ac162bc41b1968c232ad81f7d739aefa9`

## [0.1.1] - 2022-09-04

**Important Note**: Please consolidate the migration documentation before updating your
connector. [documentation](/docs/migration/Version_0.1.0_0.1.1.md).

### Added

- Control-Plane Extension ([cx-oauth2](/edc-extensions/cx-oauth2/README.md))

### Changed

- Introduced git submodule to import EDC dependencies (instead of snapshot- or milestone artifact)
- Helm Charts: TLS secret name is now configurable

### Fixed

- Connectors with Azure Vault extension are now starting
  again [link](https://github.com/eclipse-edc/Connector/issues/1892)

## [0.1.0] - 2022-08-19

**Important Note**: Version 0.1.0 introduces multiple breaking changes. Before updating **always** consolidate the
corresponding [documentation](/docs/migration/Version_0.0.x_0.1.x.md).

### Added

- Control-Plane extension ([data-plane-selector-client](https://github.com/eclipse-edc/Connector/tree/v0.0.1-milestone-5/extensions/data-plane-selector/selector-client))
  - run the EDC with multiple data planes at once
- Control-Plane extension ([dataplane-selector-configuration](edc-extensions/dataplane-selector-configuration))
  - add data plane instances to the control plane by configuration
- Data-Plane extension ([s3-data-plane](https://github.com/eclipse-edc/Connector/tree/main/extensions/aws/data-plane-s3))
  - transfer from and to AWS S3 buckets
- Control-Plane extension ([data-encryption](edc-extensions/data-encryption))
  - Data-Plane authentication attribute transmitted during data-plane-transfer can be encrypted symmetrically (AES)

### Changed

- Update setting name (`edc.dataplane.token.validation.endpoint` -> `edc.dataplane.token.validation.endpoint`)
- EDC has been updated to
  version [0.0.1-20220818-SNAPSHOT](https://oss.sonatype.org/#nexus-search;gav~org.eclipse.dataspaceconnector~~0.0.1-20220818-SNAPSHOT~~) -
  implications to the behavior of the connector have been covered in
  the [corresponding migration guide](docs/migration/Version_0.0.x_0.1.x.md)

### Fixed

- Contract-Offer-Receiving-Connectors must also pass the ContractPolicy of the ContractDefinition before receiving
  offers([issue](https://github.com/eclipse-edc/Connector/issues/1331))
- Deletion of Asset becomes impossible when Contract Negotiation
  exists([issue](https://github.com/eclipse-edc/Connector/issues/1403))
- Deletion of Policy becomes impossible when Contract Definition
  exists([issue](https://github.com/eclipse-edc/Connector/issues/1410))

## [0.0.6] - 2022-07-29

### Fixed

- Fixes [release 0.0.5](https://github.com/eclipse-tractusx/tractusx-edc/releases/tag/0.0.5), which introduced classpath
  issues due to usage of [net.jodah:failsafe:2.4.3](https://search.maven.org/artifact/net.jodah/failsafe/2.4.3/jar)
  library

## [0.0.5] - 2022-07-28

### Added

- EDC Health Checks for HashiCorp Vault

### Changed

- BusinessPartnerNumber constraint supports List structure
- Helm: Confidential EDC settings can be set using k8s secrets
- HashiCorp Vault API path configurable

## [0.0.4] - 2022-06-27

### Added

- HashiCorp Vault Extension
- Control Plane with HashiCorp Vault and PostgreSQL support

### Changed

- Release Workflow now publishes EDC Extensions as Maven Artifacts

### Fixed

- [#1515](https://github.com/eclipse-edc/Connector/issues/1515) SQL: Connector sends out 50
  contract offers max.

### Removed

- CosmosDB Control Plane
- Control API Extension for all Control Planes

## [0.0.3] - 2022-05-23

## [0.0.2] - 2022-05-20

## [0.0.1] - 2022-05-13

[Unreleased]: https://github.com/eclipse-tractusx/tractusx-edc/compare/0.5.0-rc5...HEAD

[0.5.0-rc5]: https://github.com/eclipse-tractusx/tractusx-edc/compare/0.5.0-rc4...0.5.0-rc5

[0.5.0-rc4]: https://github.com/eclipse-tractusx/tractusx-edc/compare/0.5.0-rc3...0.5.0-rc4

[0.5.0-rc3]: https://github.com/eclipse-tractusx/tractusx-edc/compare/0.5.0-rc2...0.5.0-rc3

[0.5.0-rc2]: https://github.com/eclipse-tractusx/tractusx-edc/compare/0.5.0-rc1...0.5.0-rc2

[0.5.0-rc1]: https://github.com/eclipse-tractusx/tractusx-edc/compare/0.4.1...0.5.0-rc1

[0.4.1]: https://github.com/eclipse-tractusx/tractusx-edc/compare/0.3.3...0.4.1

[0.3.3]: https://github.com/eclipse-tractusx/tractusx-edc/compare/0.3.2...0.3.3

[0.3.2]: https://github.com/eclipse-tractusx/tractusx-edc/compare/0.3.1...0.3.2

[0.3.1]: https://github.com/eclipse-tractusx/tractusx-edc/compare/0.3.0...0.3.1

[0.3.0]: https://github.com/eclipse-tractusx/tractusx-edc/compare/0.2.0...0.3.0

[0.1.6]: https://github.com/eclipse-tractusx/tractusx-edc/compare/0.1.5...0.1.6

[0.1.5]: https://github.com/eclipse-tractusx/tractusx-edc/compare/0.1.2...0.1.5

[0.1.2]: https://github.com/eclipse-tractusx/tractusx-edc/compare/0.1.1...0.1.2

[0.1.1]: https://github.com/eclipse-tractusx/tractusx-edc/compare/0.1.0...0.1.1

[0.1.0]: https://github.com/eclipse-tractusx/tractusx-edc/compare/0.0.6...0.1.0

[0.0.6]: https://github.com/eclipse-tractusx/tractusx-edc/compare/0.0.5...0.0.6

[0.0.5]: https://github.com/eclipse-tractusx/tractusx-edc/compare/0.0.4...0.0.5

[0.0.4]: https://github.com/eclipse-tractusx/tractusx-edc/compare/0.0.3...0.0.4

[0.0.3]: https://github.com/eclipse-tractusx/tractusx-edc/compare/0.0.2...0.0.3

[0.0.2]: https://github.com/eclipse-tractusx/tractusx-edc/compare/0.0.1...0.0.2

[0.0.1]: https://github.com/eclipse-tractusx/tractusx-edc/compare/a02601306fed39a88a3b3b18fae98b80791157b9...0.0.1<|MERGE_RESOLUTION|>--- conflicted
+++ resolved
@@ -7,11 +7,8 @@
 
 ## [Unreleased]
 
-<<<<<<< HEAD
-=======
 ## [0.5.0-rc5] - 2023-07-05
 
->>>>>>> 71e4cac5
 ### Changed
 
 Upgraded to EDC 0.1.3

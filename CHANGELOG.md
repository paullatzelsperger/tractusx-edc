--- conflicted
+++ resolved
@@ -7,15 +7,6 @@
 
 ## [Unreleased]
 
-<<<<<<< HEAD
-### Added
-- EDC Health Checks for HashiCorp Vault 
-
-### Changed
-- BusinessPartnerNumber constraint supports List structure
-- Helm: Confidential EDC settings can be set using k8s secrets
-- HashiCorp Vault API path configurable
-=======
 ## [0.0.5] - 2022-07-28
 
 ### Added
@@ -27,7 +18,6 @@
 -   BusinessPartnerNumber constraint supports List structure
 -   Helm: Confidential EDC settings can be set using k8s secrets
 -   HashiCorp Vault API path configurable
->>>>>>> dc4b40c5
 
 ## [0.0.4] - 2022-06-27
 

# Changelog

All notable changes to this project will be documented in this file.

The format is based on [Keep a Changelog](https://keepachangelog.com/en/1.0.0/),
and this project adheres to [Semantic Versioning](https://semver.org/spec/v2.0.0.html).

## [Unreleased]

## [0.4.0] - 2023-05-18

<<<<<<< HEAD
## Added

- Support for the new Dataspace Protocol
- GitHub Workflow to check for missing license headers

## Changed

- Switched to Eclipse Dataspace Components `0.0.1-milestone-9`

## Removed

- Business tests. All tests are covered by other means.
- Control-Plane-Adapter. Replaced by a DSP-compatible implementation
=======
## [0.4.0] - 2023-05-18

## Added

-   Support for the new Dataspace Protocol
-   GitHub Workflow to check for missing license headers

## Changed

-   Switched to Eclipse Dataspace Components `0.0.1-milestone-9`

## Removed

-   Business tests. All tests are covered by other means.
-   Control-Plane-Adapter. Replaced by a DSP-compatible implementation
>>>>>>> a254ca10

## [0.3.4] - 2023-05-17

### Fixed

-   Added license headers to several files in the code base
-   Refactoring of Helm charts - multiple charts instead of one dynamically assembled chart

## [0.3.3] - 2023-04-19

### Fixed

-   Config values for the data plane part of the helm chart
-   Contract Validity

### Added

-   A log line whenever a policy evaluation of the BPN number was performed

## [0.3.2] - 2023-03-30

### Fixed

-   Fixed mutually-exclusive config values for Azure KeyVault

## [0.3.1] - 2023-03-27

### Added

### Changed

-   Support unauthenticated access to the ObservabilityAPI (#126)

### Fixed

## [0.3.0] - 2023-02-20

**Important Note**: This version introduces multiple breaking changes. Before updating **always** consolidate the
corresponding [documentation](/docs/migration/Version_0.1.x_0.3.x.md).

### Added

-   Add contract id to data source http call (#732)
-   Support also support releases in ci pipeline
-   Introduce typed object for oauth2 provisioning
-   Add documentation
-   Add test case
-   Add client to omejdn
-   add hydra deployment
-   Configure dynamically HTTP Receiver callback endpoints. (#685)
-   cp-adapter : code review, rollbacke name change (#664)
-   Feature/cp adapter task 355 356 357 (#621)
-   Add Validity Mapping in ContractDefinitionStepDefs class
-   Add feature and create SendAnOfferwithoutConstraints method in class negotiationSteps
-   Add validity attribute in class ContractDefinition
-   Add Validity Mapping in ContractDefinitionStepDefs class
-   Add feature and create SendAnOfferwithoutConstraints method in class negotiationSteps
-   Add validity attribute in class ContractDefinition
-   Local TXDC Setup Documentation (#618)
-   Feature: Sftp Provisioner and Client (#554)

### Changed

-   Support horizontal edc scaling in cp adapter extension (#678)
-   Use upstream jackson version (#741)
-   Replace provision-oauth2 with data-plane-http-oauth2
-   docs: Update sample documentation (#671)
-   chore: Disable build ci pipeline if just docu was updated (#705)
-   Increase trivy timeout
-   Remove not useful anymore custom-jsonld extension (#683)
-   update setup docu (#654)
-   remove trailing slash (#652)
-   update alpine from 3.17.0 to 3.17.1 for controlplane-memory-hashicorp-vault (#665)
-   Feature/set charts deprecated (#628)
-   update setup docu (#627)
-   Feature/update txdc deployment downward capabilities (#625)
-   remove git submodule (#619)
-   Feature/update postman (#624)
-   update control plane docu (#623)
-   update postgresql version in Chart.yaml supporting-infrastructure (#622)
-   update link to edc logo in README.md (#612)
-   update description of supporting infrastructure deployment (#616)

### Fixed

-   bugfix: Fix slow AES encryption (#746)
-   Fix typo in tractusx-connector values.yaml comment
-   Fix not working docu link in README.md
-   Fix typo in control-plane adapter README

### Dependency updates

-   Bump EDC to 20220220 (#767)
-   Bump alpine (#749)
-   Bump alpine (#750)
-   Bump alpine (#752)
-   Bump alpine in /edc-controlplane/edc-runtime-memory/src/main/docker (#753)
-   Bump maven-deploy-plugin from 3.0.0 to 3.1.0 (#735)
-   Bump actions/setup-java from 3.9.0 to 3.10.0 (#730)
-   Bump s3 from 2.19.33 to 2.20.0
-   Bump s3 from 2.19.27 to 2.19.33
-   Bump jaxb-runtime from 4.0.1 to 4.0.2
-   Bump spotless-maven-plugin from 2.31.0 to 2.32.0
-   Bump postgresql from 42.5.1 to 42.5.3
-   Bump nimbus-jose-jwt from 9.30 to 9.30.1
-   Bump lombok from 1.18.24 to 1.18.26
-   Bump flyway-core from 9.12.0 to 9.14.1
-   Bump jackson-bom from 2.14.0-rc2 to 2.14.2
-   Bump cucumber.version from 7.11.0 to 7.11.1
-   Bump azure-sdk-bom from 1.2.8 to 1.2.9
-   Bump mockito-bom from 5.0.0 to 5.1.1
-   Bump edc version to 0.0.1-20230131-SNAPSHOT
-   Bump s3 from 2.19.18 to 2.19.27
-   Bump docker/build-push-action from 3 to 4
-   Bump nimbus-jose-jwt from 9.29 to 9.30
-   Bump spotless-maven-plugin from 2.30.0 to 2.31.0
-   Bump nimbus-jose-jwt from 9.28 to 9.29
-   Bump mockito-bom from 4.11.0 to 5.0.0
-   Bump edc version to 0.0.1-20230125-SNAPSHOT
-   Bump flyway-core from 9.11.0 to 9.12.0
-   Bump s3 from 2.19.15 to 2.19.18 (#684)
-   Bump mikefarah/yq from 4.30.6 to 4.30.8 (#682)
-   Bump spotless-maven-plugin from 2.29.0 to 2.30.0
-   Bump edc version to 0.0.1-20230115-SNAPSHOT
-   Bump cucumber.version from 7.10.1 to 7.11.0 (#672)
-   Bump maven-dependency-plugin from 3.4.0 to 3.5.0 (#669)
-   Bump s3 from 2.19.11 to 2.19.15 (#668)
-   Bump maven-surefire-plugin from 3.0.0-M7 to 3.0.0-M8 (#670)
-   Bump edc version to 0.0.1-20230109-SNAPSHOT (#666)
-   Bump alpine in /edc-controlplane/edc-runtime-memory/src/main/docker (#659)
-   Bump alpine in /edc-dataplane/edc-dataplane-azure-vault/src/main/docker (#660)
-   Bump alpine (#658)
-   Bump alpine (#661)
-   Bump alpine (#662)
-   Bump azure/setup-kubectl from 3.1 to 3.2 (#655)
-   Bump junit-bom from 5.9.1 to 5.9.2 (#657)
-   Bump s3 from 2.19.2 to 2.19.11 (#648)
-   Bump actions/checkout from 3.2.0 to 3.3.0 (#647)
-   Bump flyway-core from 9.10.2 to 9.11.0 (#646)
-   Bump spotless-maven-plugin from 2.28.0 to 2.29.0 (#641)
-   Bump mockito-bom from 4.10.0 to 4.11.0 (#637)
-   Bump flyway-core from 9.10.1 to 9.10.2 (#632)
-   Bump s3 from 2.19.1 to 2.19.2 (#631)
-   Bump s3 from 2.18.41 to 2.19.1 (#626)
-   Bump mikefarah/yq from 4.30.5 to 4.30.6 (#613)
-   Bump cucumber.version from 7.10.0 to 7.10.1 (#614)
-   Bump s3 from 2.18.40 to 2.18.41 (#615)
-   Bump azure/setup-helm from 3.4 to 3.5 (#596)
-   Bump actions/checkout from 3.1.0 to 3.2.0 (#598)
-   Bump mockito-bom from 4.9.0 to 4.10.0 (#607)
-   Bump s3 from 2.18.39 to 2.18.40 (#609)
-   Bump flyway-core from 9.10.0 to 9.10.1 (#610)
-   Bump actions/setup-java from 3.8.0 to 3.9.0 (#605)
-   Bump s3 from 2.18.35 to 2.18.39 (#606)

## [0.1.6] - 2023-02-20

### Fixed

-   SQL leakage issue
-   Catalog pagination

## [0.1.5] - 2023-02-13

### Fixed

-   Use patched EDC version: 0.0.1-20220922.2-SNAPSHOT to fix catalog pagination bug
-   Data Encryption extension: fixed usage of a blocking algorithm

## [0.1.2] - 2022-09-30

### Added

-   Introduced DEPENDENCIES file

### Changed

-   Moved helm charts from `deployment/helm` to `charts`
-   Replaced distroless image with alpine in all docker images
-   Update EDC commit to `740c100ac162bc41b1968c232ad81f7d739aefa9`

## [0.1.1] - 2022-09-04

**Important Note**: Please consolidate the migration documentation before updating your
connector. [documentation](/docs/migration/Version_0.1.0_0.1.1.md).

### Added

-   Control-Plane Extension ([cx-oauth2](/edc-extensions/cx-oauth2/README.md))

### Changed

-   Introduced git submodule to import EDC dependencies (instead of snapshot- or milestone artifact)
-   Helm Charts: TLS secret name is now configurable

### Fixed

-   Connectors with Azure Vault extension are now starting
    again [link](https://github.com/eclipse-edc/Connector/issues/1892)

## [0.1.0] - 2022-08-19

**Important Note**: Version 0.1.0 introduces multiple breaking changes. Before updating **always** consolidate the
corresponding [documentation](/docs/migration/Version_0.0.x_0.1.x.md).

### Added

-   Control-Plane
    extension ([data-plane-selector-client](https://github.com/eclipse-edc/Connector/tree/v0.0.1-milestone-5/extensions/data-plane-selector/selector-client))
    -   run the EDC with multiple data planes at once
-   Control-Plane extension ([dataplane-selector-configuration](edc-extensions/dataplane-selector-configuration))
    -   add data plane instances to the control plane by configuration
-   Data-Plane
    extension ([s3-data-plane](https://github.com/eclipse-edc/Connector/tree/main/extensions/aws/data-plane-s3))
    -   transfer from and to AWS S3 buckets
-   Control-Plane extension ([data-encryption](edc-extensions/data-encryption))
    -   Data-Plane authentication attribute transmitted during data-plane-transfer can be encrypted symmetrically (AES)

### Changed

-   Update setting name (`edc.dataplane.token.validation.endpoint` -> `edc.dataplane.token.validation.endpoint`)
-   EDC has been updated to
    version [0.0.1-20220818-SNAPSHOT](https://oss.sonatype.org/#nexus-search;gav~org.eclipse.dataspaceconnector~~0.0.1-20220818-SNAPSHOT~~) -
    implications to the behavior of the connector have been covered in
    the [corresponding migration guide](docs/migration/Version_0.0.x_0.1.x.md)

### Fixed

-   Contract-Offer-Receiving-Connectors must also pass the ContractPolicy of the ContractDefinition before receiving
    offers([issue](https://github.com/eclipse-edc/Connector/issues/1331))
-   Deletion of Asset becomes impossible when Contract Negotiation
    exists([issue](https://github.com/eclipse-edc/Connector/issues/1403))
-   Deletion of Policy becomes impossible when Contract Definition
    exists([issue](https://github.com/eclipse-edc/Connector/issues/1410))

## [0.0.6] - 2022-07-29

### Fixed

-   Fixes [release 0.0.5](https://github.com/eclipse-tractusx/tractusx-edc/releases/tag/0.0.5), which introduced classpath
    issues due to usage of [net.jodah:failsafe:2.4.3](https://search.maven.org/artifact/net.jodah/failsafe/2.4.3/jar)
    library

## [0.0.5] - 2022-07-28

### Added

-   EDC Health Checks for HashiCorp Vault

### Changed

-   BusinessPartnerNumber constraint supports List structure
-   Helm: Confidential EDC settings can be set using k8s secrets
-   HashiCorp Vault API path configurable

## [0.0.4] - 2022-06-27

### Added

-   HashiCorp Vault Extension
-   Control Plane with HashiCorp Vault and PostgreSQL support

### Changed

-   Release Workflow now publishes EDC Extensions as Maven Artifacts

### Fixed

-   [#1515](https://github.com/eclipse-edc/Connector/issues/1515) SQL: Connector sends out 50
    contract offers max.

### Removed

-   CosmosDB Control Plane
-   Control API Extension for all Control Planes

## [0.0.3] - 2022-05-23

## [0.0.2] - 2022-05-20

## [0.0.1] - 2022-05-13

[Unreleased]: https://github.com/eclipse-tractusx/tractusx-edc/compare/0.4.0...HEAD

[0.4.0]: https://github.com/eclipse-tractusx/tractusx-edc/compare/0.3.3...0.4.0

[0.3.3]: https://github.com/eclipse-tractusx/tractusx-edc/compare/0.3.2...0.3.3

[0.3.2]: https://github.com/eclipse-tractusx/tractusx-edc/compare/0.3.1...0.3.2

[0.3.1]: https://github.com/eclipse-tractusx/tractusx-edc/compare/0.3.0...0.3.1

[0.3.0]: https://github.com/eclipse-tractusx/tractusx-edc/compare/0.2.0...0.3.0

[0.1.6]: https://github.com/eclipse-tractusx/tractusx-edc/compare/0.1.5...0.1.6

[0.1.5]: https://github.com/eclipse-tractusx/tractusx-edc/compare/0.1.2...0.1.5

[0.1.2]: https://github.com/eclipse-tractusx/tractusx-edc/compare/0.1.1...0.1.2

[0.1.1]: https://github.com/eclipse-tractusx/tractusx-edc/compare/0.1.0...0.1.1

[0.1.0]: https://github.com/eclipse-tractusx/tractusx-edc/compare/0.0.6...0.1.0

[0.0.6]: https://github.com/eclipse-tractusx/tractusx-edc/compare/0.0.5...0.0.6

[0.0.5]: https://github.com/eclipse-tractusx/tractusx-edc/compare/0.0.4...0.0.5

[0.0.4]: https://github.com/eclipse-tractusx/tractusx-edc/compare/0.0.3...0.0.4

[0.0.3]: https://github.com/eclipse-tractusx/tractusx-edc/compare/0.0.2...0.0.3

[0.0.2]: https://github.com/eclipse-tractusx/tractusx-edc/compare/0.0.1...0.0.2

[0.0.1]: https://github.com/eclipse-tractusx/tractusx-edc/compare/a02601306fed39a88a3b3b18fae98b80791157b9...0.0.1<|MERGE_RESOLUTION|>--- conflicted
+++ resolved
@@ -9,21 +9,6 @@
 
 ## [0.4.0] - 2023-05-18
 
-<<<<<<< HEAD
-## Added
-
-- Support for the new Dataspace Protocol
-- GitHub Workflow to check for missing license headers
-
-## Changed
-
-- Switched to Eclipse Dataspace Components `0.0.1-milestone-9`
-
-## Removed
-
-- Business tests. All tests are covered by other means.
-- Control-Plane-Adapter. Replaced by a DSP-compatible implementation
-=======
 ## [0.4.0] - 2023-05-18
 
 ## Added
@@ -39,7 +24,6 @@
 
 -   Business tests. All tests are covered by other means.
 -   Control-Plane-Adapter. Replaced by a DSP-compatible implementation
->>>>>>> a254ca10
 
 ## [0.3.4] - 2023-05-17
 

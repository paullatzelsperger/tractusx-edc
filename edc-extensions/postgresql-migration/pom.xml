<?xml version="1.0" encoding="UTF-8"?>
<!--
  Copyright (c) 2022 Mercedes-Benz Tech Innovation GmbH

  This program and the accompanying materials are made available under the
  terms of the Apache License, Version 2.0 which is available at
  https://www.apache.org/licenses/LICENSE-2.0

  SPDX-License-Identifier: Apache-2.0

  Contributors:
       Mercedes-Benz Tech Innovation GmbH - Initial POM

-->
<project xmlns="http://maven.apache.org/POM/4.0.0" xmlns:xsi="http://www.w3.org/2001/XMLSchema-instance"
         xsi:schemaLocation="http://maven.apache.org/POM/4.0.0 http://maven.apache.org/xsd/maven-4.0.0.xsd">
    <parent>
        <artifactId>edc-extensions</artifactId>
        <groupId>net.catenax.edc.extensions</groupId>
<<<<<<< HEAD
        <version>0.0.4-SNAPSHOT</version>
=======
        <version>0.0.4</version>
>>>>>>> c713c2b6
    </parent>
    <modelVersion>4.0.0</modelVersion>

    <artifactId>postgresql-migration</artifactId>
    <packaging>jar</packaging>

    <build>
        <resources>
            <resource>
                <directory>src/main/resources</directory>
                <includes>
                    <include>**/*</include>
                </includes>
            </resource>
            <resource>
                <directory>../../</directory>
                <targetPath>META-INF</targetPath>
                <includes>
                    <include>NOTICE.md</include>
                    <include>LICENSE</include>
                </includes>
            </resource>
        </resources>

        <plugins>
            <plugin>
                <groupId>org.apache.maven.plugins</groupId>
                <artifactId>maven-source-plugin</artifactId>
                <executions>
                    <execution>
                        <id>attach-sources</id>
                        <goals>
                            <goal>jar</goal>
                        </goals>
                    </execution>
                </executions>
            </plugin>
        </plugins>
    </build>

    <dependencies>
        <dependency>
            <groupId>org.eclipse.dataspaceconnector</groupId>
            <artifactId>transaction-datasource-spi</artifactId>
        </dependency>
        <dependency>
            <groupId>org.eclipse.dataspaceconnector</groupId>
            <artifactId>transaction-spi</artifactId>
        </dependency>

        <!-- Stores -->
        <dependency>
            <groupId>org.eclipse.dataspaceconnector</groupId>
            <artifactId>asset-index-sql</artifactId>
            <scope>compile</scope>
        </dependency>

        <!-- Supportive -->
        <dependency>
            <groupId>org.eclipse.dataspaceconnector</groupId>
            <artifactId>common-sql</artifactId>
        </dependency>

        <!-- Other -->
        <dependency>
            <groupId>org.flywaydb</groupId>
            <artifactId>flyway-core</artifactId>
        </dependency>
    </dependencies>
</project><|MERGE_RESOLUTION|>--- conflicted
+++ resolved
@@ -17,11 +17,7 @@
     <parent>
         <artifactId>edc-extensions</artifactId>
         <groupId>net.catenax.edc.extensions</groupId>
-<<<<<<< HEAD
-        <version>0.0.4-SNAPSHOT</version>
-=======
-        <version>0.0.4</version>
->>>>>>> c713c2b6
+        <version>0.0.5-SNAPSHOT</version>
     </parent>
     <modelVersion>4.0.0</modelVersion>
 

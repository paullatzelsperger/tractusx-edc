--- conflicted
+++ resolved
@@ -18,11 +18,7 @@
     <parent>
         <groupId>net.catenax.edc.extensions</groupId>
         <artifactId>edc-extensions</artifactId>
-<<<<<<< HEAD
-        <version>0.0.3-SNAPSHOT</version>
-=======
-        <version>0.0.3</version>
->>>>>>> d156ff18
+        <version>0.0.4-SNAPSHOT</version>
     </parent>
 
     <artifactId>aas-controller</artifactId>

--- conflicted
+++ resolved
@@ -23,11 +23,7 @@
     <parent>
         <groupId>org.eclipse.tractusx.edc.extensions</groupId>
         <artifactId>edc-extensions</artifactId>
-<<<<<<< HEAD
-        <version>0.1.3-SNAPSHOT</version>
-=======
-        <version>0.1.3</version>
->>>>>>> 194c6040
+        <version>0.1.4-SNAPSHOT</version>
     </parent>
     <modelVersion>4.0.0</modelVersion>
 

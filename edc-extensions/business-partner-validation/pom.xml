--- conflicted
+++ resolved
@@ -17,11 +17,7 @@
     <parent>
         <groupId>net.catenax.edc.extensions</groupId>
         <artifactId>edc-extensions</artifactId>
-<<<<<<< HEAD
-        <version>0.0.4-SNAPSHOT</version>
-=======
-        <version>0.0.4</version>
->>>>>>> c713c2b6
+        <version>0.0.5-SNAPSHOT</version>
     </parent>
     <modelVersion>4.0.0</modelVersion>
 

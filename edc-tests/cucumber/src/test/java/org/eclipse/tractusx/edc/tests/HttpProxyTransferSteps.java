--- conflicted
+++ resolved
@@ -75,7 +75,6 @@
 
             api.createAsset(asset);
         }
-<<<<<<< HEAD
     }
 
     @When("'{connector}' initiates HttpProxy transfer from '{connector}'")
@@ -97,29 +96,6 @@
         }
     }
 
-=======
-    }
-
-    @When("'{connector}' initiates HttpProxy transfer from '{connector}'")
-    public void sokratesInitiateHttpProxyTransferProcessFromPlato(
-            Connector consumer, Connector provider, DataTable dataTable) throws IOException {
-        var api = consumer.getDataManagementAPI();
-        var receiverUrl = provider.getEnvironment().getIdsUrl() + "/data";
-
-        var negotiation = api.getNegotiations();
-        var agreementId = negotiation.get(0).getAgreementId();
-        var dataAddress = new HttpProxySinkDataAddress();
-
-        for (var map : dataTable.asMaps()) {
-            final String assetId = map.get(ASSET_ID);
-            final String receiverHttpEndpoint = map.get(RECEIVER_HTTP_ENDPOINT);
-            var transfer = api.initiateTransferProcess(receiverUrl, agreementId, assetId, dataAddress, receiverHttpEndpoint);
-
-            transfer.waitUntilComplete(api);
-        }
-    }
-
->>>>>>> 568c5b74
     @Then("the backend application of '{connector}' has received data")
     public void theBackendApplicationOfSocratesHasReceivedData(Connector consumer) {
         var api = consumer.getBackendServiceBackendAPI();

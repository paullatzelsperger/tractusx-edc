--- conflicted
+++ resolved
@@ -169,14 +169,13 @@
                 <dependency>
                     <groupId>net.catenax.edc.extensions</groupId>
                     <artifactId>cx-oauth2</artifactId>
-                </dependency>
-                <dependency>
-                    <groupId>net.catenax.edc.extensions</groupId>
-<<<<<<< HEAD
+                <dependency>
+                    <groupId>net.catenax.edc.extensions</groupId>
+                    <artifactId>xsuaa-authenticator</artifactId>
+                </dependency>
+                <dependency>
+                    <groupId>net.catenax.edc.extensions</groupId>
                     <artifactId>control-plane-adapter</artifactId>
-=======
-                    <artifactId>xsuaa-authenticator</artifactId>
->>>>>>> 42bb8803
                 </dependency>
                 <!-- edc-controlplane -->
                 <dependency>
